#include <Common/ZooKeeper/Types.h>
#include <Common/ZooKeeper/KeeperException.h>

#include <Common/FieldVisitors.h>

#include <Storages/ColumnsDescription.h>
#include <Storages/StorageReplicatedMergeTree.h>
#include <Storages/MergeTree/MergeTreeDataPart.h>
#include <Storages/MergeTree/ReplicatedMergeTreeBlockOutputStream.h>
#include <Storages/MergeTree/ReplicatedMergeTreeQuorumEntry.h>
#include <Storages/MergeTree/ReplicatedMergeTreeMutationEntry.h>
#include <Storages/MergeTree/MergeList.h>
#include <Storages/MergeTree/ReplicatedMergeTreeAddress.h>

#include <Databases/IDatabase.h>

#include <Parsers/formatAST.h>
#include <Parsers/ASTOptimizeQuery.h>
#include <Parsers/ASTLiteral.h>

#include <IO/ReadBufferFromString.h>
#include <IO/Operators.h>
#include <IO/ConnectionTimeouts.h>

#include <Interpreters/InterpreterAlterQuery.h>
#include <Interpreters/PartLog.h>

#include <DataStreams/RemoteBlockInputStream.h>
#include <DataStreams/NullBlockOutputStream.h>
#include <DataStreams/copyData.h>

#include <Common/Macros.h>
#include <Storages/VirtualColumnUtils.h>
#include <Common/formatReadable.h>
#include <Common/setThreadName.h>
#include <Common/escapeForFileName.h>
#include <Common/StringUtils/StringUtils.h>
#include <Common/typeid_cast.h>

#include <Poco/DirectoryIterator.h>

#include <common/ThreadPool.h>

#include <ext/range.h>
#include <ext/scope_guard.h>

#include <cfenv>
#include <ctime>
#include <thread>
#include <future>


namespace ProfileEvents
{
    extern const Event ReplicatedPartMerges;
    extern const Event ReplicatedPartMutations;
    extern const Event ReplicatedPartFailedFetches;
    extern const Event ReplicatedPartFetchesOfMerged;
    extern const Event ObsoleteReplicatedParts;
    extern const Event ReplicatedPartFetches;
    extern const Event DataAfterMergeDiffersFromReplica;
    extern const Event DataAfterMutationDiffersFromReplica;
}

namespace CurrentMetrics
{
    extern const Metric LeaderReplica;
}


namespace DB
{

namespace ErrorCodes
{
    extern const int NO_ZOOKEEPER;
    extern const int INCORRECT_DATA;
    extern const int INCOMPATIBLE_COLUMNS;
    extern const int REPLICA_IS_ALREADY_EXIST;
    extern const int NO_SUCH_REPLICA;
    extern const int NO_REPLICA_HAS_PART;
    extern const int LOGICAL_ERROR;
    extern const int TOO_MANY_UNEXPECTED_DATA_PARTS;
    extern const int ABORTED;
    extern const int REPLICA_IS_NOT_IN_QUORUM;
    extern const int TABLE_IS_READ_ONLY;
    extern const int NOT_FOUND_NODE;
    extern const int NO_ACTIVE_REPLICAS;
    extern const int LEADERSHIP_CHANGED;
    extern const int TABLE_IS_READ_ONLY;
    extern const int TABLE_WAS_NOT_DROPPED;
    extern const int PARTITION_ALREADY_EXISTS;
    extern const int TOO_MANY_RETRIES_TO_FETCH_PARTS;
    extern const int RECEIVED_ERROR_FROM_REMOTE_IO_SERVER;
    extern const int PARTITION_DOESNT_EXIST;
    extern const int CHECKSUM_DOESNT_MATCH;
    extern const int BAD_SIZE_OF_FILE_IN_DATA_PART;
    extern const int UNEXPECTED_FILE_IN_DATA_PART;
    extern const int NO_FILE_IN_DATA_PART;
    extern const int UNFINISHED;
    extern const int METADATA_MISMATCH;
    extern const int RECEIVED_ERROR_TOO_MANY_REQUESTS;
    extern const int TOO_MANY_FETCHES;
    extern const int BAD_DATA_PART_NAME;
    extern const int PART_IS_TEMPORARILY_LOCKED;
    extern const int INCORRECT_FILE_NAME;
    extern const int CANNOT_ASSIGN_OPTIMIZE;
    extern const int KEEPER_EXCEPTION;
}

namespace ActionLocks
{
    extern const StorageActionBlockType PartsMerge;
    extern const StorageActionBlockType PartsFetch;
    extern const StorageActionBlockType PartsSend;
    extern const StorageActionBlockType ReplicationQueue;
}


static const auto QUEUE_UPDATE_ERROR_SLEEP_MS     = 1 * 1000;
static const auto MERGE_SELECTING_SLEEP_MS        = 5 * 1000;
static const auto MUTATIONS_FINALIZING_SLEEP_MS   = 1 * 1000;

/** There are three places for each part, where it should be
  * 1. In the RAM, MergeTreeData::data_parts, all_data_parts.
  * 2. In the filesystem (FS), the directory with the data of the table.
  * 3. in ZooKeeper (ZK).
  *
  * When adding a part, it must be added immediately to these three places.
  * This is done like this
  * - [FS] first write the part into a temporary directory on the filesystem;
  * - [FS] rename the temporary part to the result on the filesystem;
  * - [RAM] immediately afterwards add it to the `data_parts`, and remove from `data_parts` any parts covered by this one;
  * - [RAM] also set the `Transaction` object, which in case of an exception (in next point),
  *   rolls back the changes in `data_parts` (from the previous point) back;
  * - [ZK] then send a transaction (multi) to add a part to ZooKeeper (and some more actions);
  * - [FS, ZK] by the way, removing the covered (old) parts from filesystem, from ZooKeeper and from `all_data_parts`
  *   is delayed, after a few minutes.
  *
  * There is no atomicity here.
  * It could be possible to achieve atomicity using undo/redo logs and a flag in `DataPart` when it is completely ready.
  * But it would be inconvenient - I would have to write undo/redo logs for each `Part` in ZK, and this would increase already large number of interactions.
  *
  * Instead, we are forced to work in a situation where at any time
  *  (from another thread, or after server restart), there may be an unfinished transaction.
  *  (note - for this the part should be in RAM)
  * From these cases the most frequent one is when the part is already in the data_parts, but it's not yet in ZooKeeper.
  * This case must be distinguished from the case where such a situation is achieved due to some kind of damage to the state.
  *
  * Do this with the threshold for the time.
  * If the part is young enough, its lack in ZooKeeper will be perceived optimistically - as if it just did not have time to be added there
  *  - as if the transaction has not yet been executed, but will soon be executed.
  * And if the part is old, its absence in ZooKeeper will be perceived as an unfinished transaction that needs to be rolled back.
  *
  * PS. Perhaps it would be better to add a flag to the DataPart that a part is inserted into ZK.
  * But here it's too easy to get confused with the consistency of this flag.
  */
extern const int MAX_AGE_OF_LOCAL_PART_THAT_WASNT_ADDED_TO_ZOOKEEPER = 5 * 60;


/** For randomized selection of replicas. */
/// avoid error: non-local variable 'DB::rng' declared '__thread' needs dynamic initialization
#ifndef __APPLE__
thread_local
#endif
    pcg64 rng{randomSeed()};


void StorageReplicatedMergeTree::setZooKeeper(zkutil::ZooKeeperPtr zookeeper)
{
    std::lock_guard<std::mutex> lock(current_zookeeper_mutex);
    current_zookeeper = zookeeper;
}

zkutil::ZooKeeperPtr StorageReplicatedMergeTree::tryGetZooKeeper()
{
    std::lock_guard<std::mutex> lock(current_zookeeper_mutex);
    return current_zookeeper;
}

zkutil::ZooKeeperPtr StorageReplicatedMergeTree::getZooKeeper()
{
    auto res = tryGetZooKeeper();
    if (!res)
        throw Exception("Cannot get ZooKeeper", ErrorCodes::NO_ZOOKEEPER);
    return res;
}


StorageReplicatedMergeTree::StorageReplicatedMergeTree(
    const String & zookeeper_path_,
    const String & replica_name_,
    bool attach,
    const String & path_, const String & database_name_, const String & name_,
    const ColumnsDescription & columns_,
    Context & context_,
    const ASTPtr & primary_expr_ast_,
    const ASTPtr & secondary_sorting_expr_list_,
    const String & date_column_name,
    const ASTPtr & partition_expr_ast_,
    const ASTPtr & sampling_expression_,
    const MergeTreeData::MergingParams & merging_params_,
    const MergeTreeSettings & settings_,
    bool has_force_restore_data_flag)
    : context(context_),
    database_name(database_name_),
    table_name(name_), full_path(path_ + escapeForFileName(table_name) + '/'),
    zookeeper_path(context.getMacros()->expand(zookeeper_path_)),
    replica_name(context.getMacros()->expand(replica_name_)),
    data(database_name, table_name,
        full_path, columns_,
        context_, primary_expr_ast_, secondary_sorting_expr_list_, date_column_name, partition_expr_ast_,
        sampling_expression_, merging_params_,
        settings_, true, attach,
        [this] (const std::string & name) { enqueuePartForCheck(name); }),
    reader(data), writer(data), merger_mutator(data, context.getBackgroundPool()), queue(*this),
    fetcher(data),
    shutdown_event(false), part_check_thread(*this),
    log(&Logger::get(database_name + "." + table_name + " (StorageReplicatedMergeTree)"))
{
    if (path_.empty())
        throw Exception("ReplicatedMergeTree storages require data path", ErrorCodes::INCORRECT_FILE_NAME);

    if (!zookeeper_path.empty() && zookeeper_path.back() == '/')
        zookeeper_path.resize(zookeeper_path.size() - 1);
    /// If zookeeper chroot prefix is used, path should start with '/', because chroot concatenates without it.
    if (!zookeeper_path.empty() && zookeeper_path.front() != '/')
        zookeeper_path = "/" + zookeeper_path;
    replica_path = zookeeper_path + "/replicas/" + replica_name;

    queue_updating_task = context.getSchedulePool().createTask(database_name + "." + table_name + " (StorageReplicatedMergeTree::queueUpdatingTask)", [this]{ queueUpdatingTask(); });

    mutations_updating_task = context.getSchedulePool().createTask(database_name + "." + table_name + " (StorageReplicatedMergeTree::mutationsUpdatingTask)", [this]{ mutationsUpdatingTask(); });

    merge_selecting_task = context.getSchedulePool().createTask(database_name + "." + table_name + " (StorageReplicatedMergeTree::mergeSelectingTask)", [this] { mergeSelectingTask(); });
    /// Will be activated if we win leader election.
    merge_selecting_task->deactivate();

    mutations_finalizing_task = context.getSchedulePool().createTask(database_name + "." + table_name + " (StorageReplicatedMergeTree::mutationsFinalizingTask)", [this] { mutationsFinalizingTask(); });

    if (context.hasZooKeeper())
        current_zookeeper = context.getZooKeeper();

    bool skip_sanity_checks = false;

    if (current_zookeeper && current_zookeeper->exists(replica_path + "/flags/force_restore_data"))
    {
        skip_sanity_checks = true;
        current_zookeeper->remove(replica_path + "/flags/force_restore_data");

        LOG_WARNING(log, "Skipping the limits on severity of changes to data parts and columns (flag "
            << replica_path << "/flags/force_restore_data).");
    }
    else if (has_force_restore_data_flag)
    {
        skip_sanity_checks = true;

        LOG_WARNING(log, "Skipping the limits on severity of changes to data parts and columns (flag force_restore_data).");
    }

    data.loadDataParts(skip_sanity_checks);

    if (!current_zookeeper)
    {
        if (!attach)
            throw Exception("Can't create replicated table without ZooKeeper", ErrorCodes::NO_ZOOKEEPER);

        /// Do not activate the replica. It will be readonly.
        LOG_ERROR(log, "No ZooKeeper: table will be in readonly mode.");
        is_readonly = true;
        return;
    }

    if (!attach)
    {
        if (!data.getDataParts().empty())
            throw Exception("Data directory for table already containing data parts - probably it was unclean DROP table or manual intervention. You must either clear directory by hand or use ATTACH TABLE instead of CREATE TABLE if you need to use that parts.", ErrorCodes::INCORRECT_DATA);

        createTableIfNotExists();

        checkTableStructure(false, false);
        createReplica();
    }
    else
    {
        checkTableStructure(skip_sanity_checks, true);
        checkParts(skip_sanity_checks);

        /// Temporary directories contain unfinalized results of Merges or Fetches (after forced restart)
        ///  and don't allow to reinitialize them, so delete each of them immediately
        data.clearOldTemporaryDirectories(0);
    }

    createNewZooKeeperNodes();
}


void StorageReplicatedMergeTree::createNewZooKeeperNodes()
{
    auto zookeeper = getZooKeeper();

    /// Working with quorum.
    zookeeper->createIfNotExists(zookeeper_path + "/quorum", String());
    zookeeper->createIfNotExists(zookeeper_path + "/quorum/last_part", String());
    zookeeper->createIfNotExists(zookeeper_path + "/quorum/failed_parts", String());

    /// Tracking lag of replicas.
    zookeeper->createIfNotExists(replica_path + "/min_unprocessed_insert_time", String());
    zookeeper->createIfNotExists(replica_path + "/max_processed_insert_time", String());

    /// Mutations
    zookeeper->createIfNotExists(zookeeper_path + "/mutations", String());
    zookeeper->createIfNotExists(replica_path + "/mutation_pointer", String());
}


static String formattedAST(const ASTPtr & ast)
{
    if (!ast)
        return "";
    std::stringstream ss;
    formatAST(*ast, ss, false, true);
    return ss.str();
}


namespace
{
    /** The basic parameters of table engine for saving in ZooKeeper.
      * Lets you verify that they match local ones.
      */
    struct TableMetadata
    {
        const MergeTreeData & data;

        explicit TableMetadata(const MergeTreeData & data_)
            : data(data_) {}

        void write(WriteBuffer & out) const
        {
            out << "metadata format version: 1" << "\n"
                << "date column: ";

            if (data.format_version < MERGE_TREE_DATA_MIN_FORMAT_VERSION_WITH_CUSTOM_PARTITIONING)
                out << data.minmax_idx_columns[data.minmax_idx_date_column_pos] << "\n";
            else
                out << "\n";

            out << "sampling expression: " << formattedAST(data.sampling_expression) << "\n"
                << "index granularity: " << data.index_granularity << "\n"
                << "mode: " << static_cast<int>(data.merging_params.mode) << "\n"
                << "sign column: " << data.merging_params.sign_column << "\n"
                << "primary key: " << formattedAST(data.primary_expr_ast) << "\n";

            if (data.format_version >= MERGE_TREE_DATA_MIN_FORMAT_VERSION_WITH_CUSTOM_PARTITIONING)
            {
                out << "data format version: " << data.format_version.toUnderType() << "\n";
                out << "partition key: " << formattedAST(data.partition_expr_ast) << "\n";
            }
        }

        String toString() const
        {
            WriteBufferFromOwnString out;
            write(out);
            return out.str();
        }

        void check(ReadBuffer & in) const
        {
            /// TODO Can be made less cumbersome.

            in >> "metadata format version: 1";

            in >> "\ndate column: ";
            String read_date_column;
            in >> read_date_column;

            if (data.format_version < MERGE_TREE_DATA_MIN_FORMAT_VERSION_WITH_CUSTOM_PARTITIONING)
            {
                const String & local_date_column = data.minmax_idx_columns[data.minmax_idx_date_column_pos];
                if (local_date_column != read_date_column)
                    throw Exception("Existing table metadata in ZooKeeper differs in date index column."
                        " Stored in ZooKeeper: " + read_date_column + ", local: " + local_date_column,
                        ErrorCodes::METADATA_MISMATCH);
            }
            else if (!read_date_column.empty())
                throw Exception(
                    "Existing table metadata in ZooKeeper differs in date index column."
                    " Stored in ZooKeeper: " + read_date_column + ", local is custom-partitioned.",
                    ErrorCodes::METADATA_MISMATCH);

            in >> "\nsampling expression: ";
            String read_sample_expression;
            String local_sample_expression = formattedAST(data.sampling_expression);
            in >> read_sample_expression;

            if (read_sample_expression != local_sample_expression)
                throw Exception("Existing table metadata in ZooKeeper differs in sample expression."
                    " Stored in ZooKeeper: " + read_sample_expression + ", local: " + local_sample_expression,
                    ErrorCodes::METADATA_MISMATCH);

            in >> "\nindex granularity: ";
            size_t read_index_granularity = 0;
            in >> read_index_granularity;

            if (read_index_granularity != data.index_granularity)
                throw Exception("Existing table metadata in ZooKeeper differs in index granularity."
                    " Stored in ZooKeeper: " + DB::toString(read_index_granularity) + ", local: " + DB::toString(data.index_granularity),
                    ErrorCodes::METADATA_MISMATCH);

            in >> "\nmode: ";
            int read_mode = 0;
            in >> read_mode;

            if (read_mode != static_cast<int>(data.merging_params.mode))
                throw Exception("Existing table metadata in ZooKeeper differs in mode of merge operation."
                    " Stored in ZooKeeper: " + DB::toString(read_mode) + ", local: "
                    + DB::toString(static_cast<int>(data.merging_params.mode)),
                    ErrorCodes::METADATA_MISMATCH);

            in >> "\nsign column: ";
            String read_sign_column;
            in >> read_sign_column;

            if (read_sign_column != data.merging_params.sign_column)
                throw Exception("Existing table metadata in ZooKeeper differs in sign column."
                    " Stored in ZooKeeper: " + read_sign_column + ", local: " + data.merging_params.sign_column,
                    ErrorCodes::METADATA_MISMATCH);

            in >> "\nprimary key: ";
            String read_primary_key;
            String local_primary_key = formattedAST(data.primary_expr_ast);
            in >> read_primary_key;

            /// NOTE: You can make a less strict check of match expressions so that tables do not break from small changes
            ///    in formatAST code.
            if (read_primary_key != local_primary_key)
                throw Exception("Existing table metadata in ZooKeeper differs in primary key."
                    " Stored in ZooKeeper: " + read_primary_key + ", local: " + local_primary_key,
                    ErrorCodes::METADATA_MISMATCH);

            in >> "\n";
            MergeTreeDataFormatVersion read_data_format_version;
            if (in.eof())
                read_data_format_version = 0;
            else
            {
                in >> "data format version: ";
                in >> read_data_format_version.toUnderType();
            }

            if (read_data_format_version != data.format_version)
                throw Exception("Existing table metadata in ZooKeeper differs in data format version."
                    " Stored in ZooKeeper: " + DB::toString(read_data_format_version.toUnderType()) +
                    ", local: " + DB::toString(data.format_version.toUnderType()),
                    ErrorCodes::METADATA_MISMATCH);

            if (data.format_version >= MERGE_TREE_DATA_MIN_FORMAT_VERSION_WITH_CUSTOM_PARTITIONING)
            {
                in >> "\npartition key: ";
                String read_partition_key;
                String local_partition_key = formattedAST(data.partition_expr_ast);
                in >> read_partition_key;

                if (read_partition_key != local_partition_key)
                    throw Exception(
                        "Existing table metadata in ZooKeeper differs in partition key expression."
                        " Stored in ZooKeeper: " + read_partition_key + ", local: " + local_partition_key,
                        ErrorCodes::METADATA_MISMATCH);

                in >> "\n";
            }

            assertEOF(in);
        }

        void check(const String & s) const
        {
            ReadBufferFromString in(s);
            check(in);
        }
    };
}


void StorageReplicatedMergeTree::createTableIfNotExists()
{
    auto zookeeper = getZooKeeper();

    if (zookeeper->exists(zookeeper_path))
        return;

    LOG_DEBUG(log, "Creating table " << zookeeper_path);

    zookeeper->createAncestors(zookeeper_path);

    /// We write metadata of table so that the replicas can check table parameters with them.
    String metadata = TableMetadata(data).toString();

    zkutil::Requests ops;
    ops.emplace_back(zkutil::makeCreateRequest(zookeeper_path, "",
        zkutil::CreateMode::Persistent));
    ops.emplace_back(zkutil::makeCreateRequest(zookeeper_path + "/metadata", metadata,
        zkutil::CreateMode::Persistent));
    ops.emplace_back(zkutil::makeCreateRequest(zookeeper_path + "/columns", getColumns().toString(),
        zkutil::CreateMode::Persistent));
    ops.emplace_back(zkutil::makeCreateRequest(zookeeper_path + "/log", "",
        zkutil::CreateMode::Persistent));
    ops.emplace_back(zkutil::makeCreateRequest(zookeeper_path + "/blocks", "",
        zkutil::CreateMode::Persistent));
    ops.emplace_back(zkutil::makeCreateRequest(zookeeper_path + "/block_numbers", "",
        zkutil::CreateMode::Persistent));
    ops.emplace_back(zkutil::makeCreateRequest(zookeeper_path + "/nonincrement_block_numbers", "",
        zkutil::CreateMode::Persistent)); /// /nonincrement_block_numbers dir is unused, but is created nonetheless for backwards compatibility.
    ops.emplace_back(zkutil::makeCreateRequest(zookeeper_path + "/leader_election", "",
        zkutil::CreateMode::Persistent));
    ops.emplace_back(zkutil::makeCreateRequest(zookeeper_path + "/temp", "",
        zkutil::CreateMode::Persistent));
    ops.emplace_back(zkutil::makeCreateRequest(zookeeper_path + "/replicas", "",
        zkutil::CreateMode::Persistent));

    zkutil::Responses responses;
    auto code = zookeeper->tryMulti(ops, responses);
    if (code && code != ZooKeeperImpl::ZooKeeper::ZNODEEXISTS)
        throw zkutil::KeeperException(code);
}


/** Verify that list of columns and table settings match those specified in ZK (/ metadata).
    * If not, throw an exception.
    */
void StorageReplicatedMergeTree::checkTableStructure(bool skip_sanity_checks, bool allow_alter)
{
    auto zookeeper = getZooKeeper();

    String metadata_str = zookeeper->get(zookeeper_path + "/metadata");
    TableMetadata(data).check(metadata_str);

    zkutil::Stat stat;
    auto columns_from_zk = ColumnsDescription::parse(zookeeper->get(zookeeper_path + "/columns", &stat));
    columns_version = stat.version;

    const ColumnsDescription & old_columns = getColumns();
    if (columns_from_zk != old_columns)
    {
        if (allow_alter &&
            (skip_sanity_checks ||
             old_columns.ordinary.sizeOfDifference(columns_from_zk.ordinary) +
             old_columns.materialized.sizeOfDifference(columns_from_zk.materialized) <= 2))
        {
            LOG_WARNING(log, "Table structure in ZooKeeper is a little different from local table structure. Assuming ALTER.");

            /// Without any locks, because table has not been created yet.
            context.getDatabase(database_name)->alterTable(context, table_name, columns_from_zk, {});

            setColumns(std::move(columns_from_zk));
        }
        else
        {
            throw Exception("Table structure in ZooKeeper is too different from local table structure",
                            ErrorCodes::INCOMPATIBLE_COLUMNS);
        }
    }
}


/** If necessary, restore a part, replica itself adds a record for its receipt.
  * What time should I put for this entry in the queue? Time is taken into account when calculating lag of replica.
  * For these purposes, it makes sense to use creation time of missing part
  *  (that is, in calculating lag, it will be taken into account how old is the part we need to recover).
  */
static time_t tryGetPartCreateTime(zkutil::ZooKeeperPtr & zookeeper, const String & replica_path, const String & part_name)
{
    time_t res = 0;

    /// We get creation time of part, if it still exists (was not merged, for example).
    zkutil::Stat stat;
    String unused;
    if (zookeeper->tryGet(replica_path + "/parts/" + part_name, unused, &stat))
        res = stat.ctime / 1000;

    return res;
}


void StorageReplicatedMergeTree::createReplica()
{
    auto zookeeper = getZooKeeper();

    LOG_DEBUG(log, "Creating replica " << replica_path);

    /// Create an empty replica. We'll create `columns` node at the end - we'll use it as a sign that replica creation is complete.
    zkutil::Requests ops;
    ops.emplace_back(zkutil::makeCreateRequest(replica_path, "", zkutil::CreateMode::Persistent));
    ops.emplace_back(zkutil::makeCreateRequest(replica_path + "/host", "", zkutil::CreateMode::Persistent));
    ops.emplace_back(zkutil::makeCreateRequest(replica_path + "/log_pointer", "", zkutil::CreateMode::Persistent));
    ops.emplace_back(zkutil::makeCreateRequest(replica_path + "/queue", "", zkutil::CreateMode::Persistent));
    ops.emplace_back(zkutil::makeCreateRequest(replica_path + "/parts", "", zkutil::CreateMode::Persistent));
    ops.emplace_back(zkutil::makeCreateRequest(replica_path + "/flags", "", zkutil::CreateMode::Persistent));

    try
    {
        zookeeper->multi(ops);
    }
    catch (const zkutil::KeeperException & e)
    {
        if (e.code == ZooKeeperImpl::ZooKeeper::ZNODEEXISTS)
            throw Exception("Replica " + replica_path + " already exists.", ErrorCodes::REPLICA_IS_ALREADY_EXIST);

        throw;
    }

    /** You need to change the data of nodes/replicas to anything, so that the thread that removes old entries in the log,
      *  stumbled over this change and does not delete the entries we have not yet read.
      */
    zookeeper->set(zookeeper_path + "/replicas", "last added replica: " + replica_name);

    Strings replicas = zookeeper->getChildren(zookeeper_path + "/replicas");

    /** "Reference" replica, from which we take information about the set of parts, queue and pointer to the log.
      * Take random replica created earlier than this.
      */
    String source_replica;

    zkutil::Stat stat;
    zookeeper->exists(replica_path, &stat);
    auto my_create_time = stat.czxid;

    std::shuffle(replicas.begin(), replicas.end(), rng);
    for (const String & replica : replicas)
    {
        if (!zookeeper->exists(zookeeper_path + "/replicas/" + replica, &stat))
            throw Exception("Replica " + zookeeper_path + "/replicas/" + replica + " was removed from right under our feet.",
                            ErrorCodes::NO_SUCH_REPLICA);
        if (stat.czxid < my_create_time)
        {
            source_replica = replica;
            break;
        }
    }

    if (source_replica.empty())
    {
        LOG_INFO(log, "This is the first replica");
    }
    else
    {
        LOG_INFO(log, "Will mimic " << source_replica);

        String source_path = zookeeper_path + "/replicas/" + source_replica;

        /** If the reference/master replica is not yet fully created, let's wait.
          * NOTE: If something went wrong while creating it, we can hang around forever.
          *    You can create an ephemeral node at the time of creation to make sure that the replica is created, and not abandoned.
          *    The same can be done for the table. You can automatically delete a replica/table node,
          *     if you see that it was not created up to the end, and the one who created it died.
          */
        while (!zookeeper->exists(source_path + "/columns"))
        {
            LOG_INFO(log, "Waiting for replica " << source_path << " to be fully created");

            zkutil::EventPtr event = std::make_shared<Poco::Event>();
            if (zookeeper->exists(source_path + "/columns", nullptr, event))
            {
                LOG_WARNING(log, "Oops, a watch has leaked");
                break;
            }

            event->wait();
        }

        /// The order of the following three actions is important. Entries in the log can be duplicated, but they can not be lost.

        /// Copy reference to the log from `reference/master` replica.
        zookeeper->set(replica_path + "/log_pointer", zookeeper->get(source_path + "/log_pointer"));

        /// Let's remember the queue of the reference/master replica.
        Strings source_queue_names = zookeeper->getChildren(source_path + "/queue");
        std::sort(source_queue_names.begin(), source_queue_names.end());
        Strings source_queue;
        for (const String & entry_name : source_queue_names)
        {
            String entry;
            if (!zookeeper->tryGet(source_path + "/queue/" + entry_name, entry))
                continue;
            source_queue.push_back(entry);
        }

        /// Add to the queue jobs to receive all the active parts that the reference/master replica has.
        Strings parts = zookeeper->getChildren(source_path + "/parts");
        ActiveDataPartSet active_parts_set(data.format_version, parts);

        Strings active_parts = active_parts_set.getParts();
        for (const String & name : active_parts)
        {
            LogEntry log_entry;
            log_entry.type = LogEntry::GET_PART;
            log_entry.source_replica = "";
            log_entry.new_part_name = name;
            log_entry.create_time = tryGetPartCreateTime(zookeeper, source_path, name);

            zookeeper->create(replica_path + "/queue/queue-", log_entry.toString(), zkutil::CreateMode::PersistentSequential);
        }
        LOG_DEBUG(log, "Queued " << active_parts.size() << " parts to be fetched");

        /// Add content of the reference/master replica queue to the queue.
        for (const String & entry : source_queue)
        {
            zookeeper->create(replica_path + "/queue/queue-", entry, zkutil::CreateMode::PersistentSequential);
        }

        /// It will then be loaded into the queue variable in `queue.initialize` method.

        LOG_DEBUG(log, "Copied " << source_queue.size() << " queue entries");
    }

    zookeeper->create(replica_path + "/columns", getColumns().toString(), zkutil::CreateMode::Persistent);
}


void StorageReplicatedMergeTree::checkParts(bool skip_sanity_checks)
{
    auto zookeeper = getZooKeeper();

    Strings expected_parts_vec = zookeeper->getChildren(replica_path + "/parts");

    /// Parts in ZK.
    NameSet expected_parts(expected_parts_vec.begin(), expected_parts_vec.end());

    /// There are no PreCommitted parts at startup.
    auto parts = data.getDataParts({MergeTreeDataPartState::Committed, MergeTreeDataPartState::Outdated});

    /// Local parts that are not in ZK.
    MergeTreeData::DataParts unexpected_parts;

    for (const auto & part : parts)
    {
        if (expected_parts.count(part->name))
            expected_parts.erase(part->name);
        else
            unexpected_parts.insert(part);
    }

    /// Which local parts to added into ZK.
    MergeTreeData::DataPartsVector parts_to_add;
    UInt64 parts_to_add_rows = 0;

    /// Which parts should be taken from other replicas.
    Strings parts_to_fetch;

    for (const String & missing_name : expected_parts)
    {
        /// If locally some part is missing, but there is a part covering it, you can replace it in ZK with the covering one.
        auto containing = data.getActiveContainingPart(missing_name);
        if (containing)
        {
            LOG_ERROR(log, "Ignoring missing local part " << missing_name << " because part " << containing->name << " exists");
            if (unexpected_parts.count(containing))
            {
                parts_to_add.push_back(containing);
                unexpected_parts.erase(containing);
                parts_to_add_rows += containing->rows_count;
            }
        }
        else
        {
            LOG_ERROR(log, "Fetching missing part " << missing_name);
            parts_to_fetch.push_back(missing_name);
        }
    }

    for (const String & name : parts_to_fetch)
        expected_parts.erase(name);


    /** To check the adequacy, for the parts that are in the FS, but not in ZK, we will only consider not the most recent parts.
      * Because unexpected new parts usually arise only because they did not have time to enroll in ZK with a rough restart of the server.
      * It also occurs from deduplicated parts that did not have time to retire.
      */
    size_t unexpected_parts_nonnew = 0;
    UInt64 unexpected_parts_nonnew_rows = 0;
    UInt64 unexpected_parts_rows = 0;
    for (const auto & part : unexpected_parts)
    {
        if (part->info.level > 0)
        {
            ++unexpected_parts_nonnew;
            unexpected_parts_nonnew_rows += part->rows_count;
        }

        unexpected_parts_rows += part->rows_count;
    }

    /// Additional helpful statistics
    auto get_blocks_count_in_data_part = [&] (const String & part_name) -> UInt64
    {
        MergeTreePartInfo part_info;
        if (MergeTreePartInfo::tryParsePartName(part_name, &part_info, data.format_version))
            return part_info.getBlocksCount();

        LOG_ERROR(log, "Unexpected part name: " << part_name);
        return 0;
    };

    UInt64 parts_to_fetch_blocks = 0;
    for (const String & name : parts_to_fetch)
        parts_to_fetch_blocks += get_blocks_count_in_data_part(name);

    UInt64 expected_parts_blocks = 0;
    for (const String & name : expected_parts)
        expected_parts_blocks += get_blocks_count_in_data_part(name);

    std::stringstream sanity_report;
    sanity_report << "There are "
        << unexpected_parts.size() << " unexpected parts with " << unexpected_parts_rows << " rows ("
        << unexpected_parts_nonnew << " of them is not just-written with " << unexpected_parts_rows << " rows), "
        << parts_to_add.size() << " unexpectedly merged parts with " << parts_to_add_rows << " rows, "
        << expected_parts.size() << " missing obsolete parts (with " << expected_parts_blocks << " blocks), "
        << parts_to_fetch.size() << " missing parts (with " << parts_to_fetch_blocks << " blocks).";

    /** We can automatically synchronize data,
      *  if the ratio of the total number of errors to the total number of parts (minimum - on the local filesystem or in ZK)
      *  is no more than some threshold (for example 50%).
      *
      * A large ratio of mismatches in the data on the filesystem and the expected data
      *  may indicate a configuration error (the server accidentally connected as a replica not from right shard).
      * In this case, the protection mechanism does not allow the server to start.
      */

    UInt64 total_rows_on_filesystem = 0;
    for (const auto & part : parts)
        total_rows_on_filesystem += part->rows_count;

    UInt64 total_suspicious_rows = parts_to_add_rows + unexpected_parts_rows;
    UInt64 total_suspicious_rows_no_new = parts_to_add_rows + unexpected_parts_nonnew_rows;

    bool insane = total_suspicious_rows > total_rows_on_filesystem * data.settings.replicated_max_ratio_of_wrong_parts;

    if (insane && !skip_sanity_checks)
    {
        std::stringstream why;
        why << "The local set of parts of table " << database_name  << "." << table_name << " doesn't look like the set of parts "
            << "in ZooKeeper: "
            << formatReadableQuantity(total_suspicious_rows) << " rows of " << formatReadableQuantity(total_rows_on_filesystem)
            << " total rows in filesystem are suspicious.";

        throw Exception(why.str() + " " + sanity_report.str(), ErrorCodes::TOO_MANY_UNEXPECTED_DATA_PARTS);
    }

    if (total_suspicious_rows_no_new > 0)
        LOG_WARNING(log, sanity_report.str());

    /// Add information to the ZK about the parts that cover the missing parts.
    for (const MergeTreeData::DataPartPtr & part : parts_to_add)
    {
        LOG_ERROR(log, "Adding unexpected local part to ZooKeeper: " << part->name);

        zkutil::Requests ops;
        checkPartChecksumsAndAddCommitOps(zookeeper, part, ops);
        zookeeper->multi(ops);
    }

    /// Remove from ZK information about the parts covered by the newly added ones.
    {
        for (const String & name : expected_parts)
            LOG_ERROR(log, "Removing unexpectedly merged local part from ZooKeeper: " << name);

        removePartsFromZooKeeper(zookeeper, Strings(expected_parts.begin(), expected_parts.end()));
    }

    /// Add to the queue job to pick up the missing parts from other replicas and remove from ZK the information that we have them.
    for (const String & name : parts_to_fetch)
    {
        LOG_ERROR(log, "Removing missing part from ZooKeeper and queueing a fetch: " << name);

        LogEntry log_entry;
        log_entry.type = LogEntry::GET_PART;
        log_entry.source_replica = "";
        log_entry.new_part_name = name;
        log_entry.create_time = tryGetPartCreateTime(zookeeper, replica_path, name);

        /// We assume that this occurs before the queue is loaded (queue.initialize).
        zkutil::Requests ops;
        removePartFromZooKeeper(name, ops);
        ops.emplace_back(zkutil::makeCreateRequest(
            replica_path + "/queue/queue-", log_entry.toString(), zkutil::CreateMode::PersistentSequential));
        zookeeper->multi(ops);
    }

    /// Remove extra local parts.
    for (const MergeTreeData::DataPartPtr & part : unexpected_parts)
    {
        LOG_ERROR(log, "Renaming unexpected part " << part->name << " to ignored_" + part->name);
        data.forgetPartAndMoveToDetached(part, "ignored_", true);
    }
}


void StorageReplicatedMergeTree::checkPartChecksumsAndAddCommitOps(const zkutil::ZooKeeperPtr & zookeeper,
    const MergeTreeData::DataPartPtr & part, zkutil::Requests & ops, String part_name, NameSet * absent_replicas_paths)
{
    if (part_name.empty())
        part_name = part->name;

    check(part->columns);
    int expected_columns_version = columns_version;

    Strings replicas = zookeeper->getChildren(zookeeper_path + "/replicas");
    std::shuffle(replicas.begin(), replicas.end(), rng);
    String expected_columns_str = part->columns.toString();
    bool has_been_alredy_added = false;

    for (const String & replica : replicas)
    {
        zkutil::Stat stat_before, stat_after;
        String current_part_path = zookeeper_path + "/replicas/" + replica + "/parts/" + part_name;

        String columns_str;
        if (!zookeeper->tryGet(current_part_path + "/columns", columns_str, &stat_before))
        {
            if (absent_replicas_paths)
                absent_replicas_paths->emplace(current_part_path);

            continue;
        }

        if (columns_str != expected_columns_str)
        {
            LOG_INFO(log, "Not checking checksums of part " << part_name << " with replica " << replica
                << " because columns are different");
            continue;
        }

        String checksums_str;
        /// Let's check that the node's version with the columns did not change while we were reading the checksums.
        /// This ensures that the columns and the checksum refer to the same data.
        if (!zookeeper->tryGet(current_part_path + "/checksums", checksums_str) ||
            !zookeeper->exists(current_part_path + "/columns", &stat_after) ||
            stat_before.version != stat_after.version)
        {
            LOG_INFO(log, "Not checking checksums of part " << part_name << " with replica " << replica
                << " because part changed while we were reading its checksums");
            continue;
        }

        auto zk_checksums = MinimalisticDataPartChecksums::deserializeFrom(checksums_str);
        zk_checksums.checkEqual(part->checksums, true);

        if (replica == replica_name)
            has_been_alredy_added = true;

        /// If we verify checksums in "sequential manner" (i.e. recheck absence of checksums on other replicas when commit)
        /// then it is enough to verify checksums on at least one replica since checksums on other replicas must be the same.
        if (absent_replicas_paths)
        {
            absent_replicas_paths->clear();
            break;
        }
    }

    if (!has_been_alredy_added)
    {
        String part_path = replica_path + "/parts/" + part_name;

        ops.emplace_back(zkutil::makeCheckRequest(
            zookeeper_path + "/columns", expected_columns_version));
        ops.emplace_back(zkutil::makeCreateRequest(
            part_path, "", zkutil::CreateMode::Persistent));
        ops.emplace_back(zkutil::makeCreateRequest(
            part_path + "/columns", part->columns.toString(), zkutil::CreateMode::Persistent));
        ops.emplace_back(zkutil::makeCreateRequest(
            part_path + "/checksums", getChecksumsForZooKeeper(part->checksums), zkutil::CreateMode::Persistent));
    }
    else
    {
        LOG_WARNING(log, "checkPartAndAddToZooKeeper: node " << replica_path + "/parts/" + part_name << " already exists."
            << " Will not commit any nodes.");
    }
}

MergeTreeData::DataPartsVector StorageReplicatedMergeTree::checkPartChecksumsAndCommit(MergeTreeData::Transaction & transaction,
    const MergeTreeData::DataPartPtr & part)
{
    auto zookeeper = getZooKeeper();

    while (true)
    {
        zkutil::Requests ops;
        NameSet absent_part_paths_on_replicas;

        /// Checksums are checked here and `ops` is filled. In fact, the part is added to ZK just below, when executing `multi`.
        checkPartChecksumsAndAddCommitOps(zookeeper, part, ops, part->name, &absent_part_paths_on_replicas);

        /// Do not commit if the part is obsolete, we have just briefly checked its checksums
        if (transaction.isEmpty())
            return {};

        /// Will check that the part did not suddenly appear on skipped replicas
        if (!absent_part_paths_on_replicas.empty())
        {
            zkutil::Requests new_ops;
            for (const String & part_path : absent_part_paths_on_replicas)
            {
                new_ops.emplace_back(zkutil::makeCreateRequest(part_path, "", zkutil::CreateMode::Persistent));
                new_ops.emplace_back(zkutil::makeRemoveRequest(part_path, -1));
            }

            /// Add check ops at the beginning
            new_ops.insert(new_ops.end(), ops.begin(), ops.end());
            ops = std::move(new_ops);
        }

        try
        {
            zookeeper->multi(ops);
            return transaction.commit();
        }
        catch (const zkutil::KeeperMultiException & e)
        {
            size_t num_check_ops = 2 * absent_part_paths_on_replicas.size();
            size_t failed_op_index = e.failed_op_index;

            if (failed_op_index < num_check_ops && e.code == ZooKeeperImpl::ZooKeeper::ZNODEEXISTS)
            {
                LOG_INFO(log, "The part " << e.getPathForFirstFailedOp() << " on a replica suddenly appeared, will recheck checksums");
            }
            else
                throw;
        }
    }
}

String StorageReplicatedMergeTree::getChecksumsForZooKeeper(const MergeTreeDataPartChecksums & checksums) const
{
    return MinimalisticDataPartChecksums::getSerializedString(checksums,
                                                              static_cast<bool>(data.settings.use_minimalistic_checksums_in_zookeeper));
}


bool StorageReplicatedMergeTree::executeLogEntry(LogEntry & entry)
{
    if (entry.type == LogEntry::DROP_RANGE)
    {
        executeDropRange(entry);
        return true;
    }

    if (entry.type == LogEntry::CLEAR_COLUMN)
    {
        executeClearColumnInPartition(entry);
        return true;
    }

    if (entry.type == LogEntry::REPLACE_RANGE)
    {
        executeReplaceRange(entry);
        return true;
    }

    if (entry.type == LogEntry::GET_PART ||
        entry.type == LogEntry::MERGE_PARTS ||
        entry.type == LogEntry::MUTATE_PART)
    {
        /// If we already have this part or a part covering it, we do not need to do anything.
        /// The part may be still in the PreCommitted -> Committed transition so we first search
        /// among PreCommitted parts to definitely find the desired part if it exists.
        MergeTreeData::DataPartPtr existing_part = data.getPartIfExists(entry.new_part_name, {MergeTreeDataPartState::PreCommitted});
        if (!existing_part)
            existing_part = data.getActiveContainingPart(entry.new_part_name);

        /// Even if the part is locally, it (in exceptional cases) may not be in ZooKeeper. Let's check that it is there.
        if (existing_part && getZooKeeper()->exists(replica_path + "/parts/" + existing_part->name))
        {
            if (!(entry.type == LogEntry::GET_PART && entry.source_replica == replica_name))
            {
                LOG_DEBUG(log, "Skipping action for part " << entry.new_part_name << " because part " + existing_part->name + " already exists.");
            }
            return true;
        }
    }

    if (entry.type == LogEntry::GET_PART && entry.source_replica == replica_name)
        LOG_WARNING(log, "Part " << entry.new_part_name << " from own log doesn't exist.");

    /// Perhaps we don't need this part, because during write with quorum, the quorum has failed (see below about `/quorum/failed_parts`).
    if (entry.quorum && getZooKeeper()->exists(zookeeper_path + "/quorum/failed_parts/" + entry.new_part_name))
    {
        LOG_DEBUG(log, "Skipping action for part " << entry.new_part_name << " because quorum for that part was failed.");
        return true;    /// NOTE Deletion from `virtual_parts` is not done, but it is only necessary for merge.
    }

    bool do_fetch = false;
    if (entry.type == LogEntry::GET_PART)
    {
        do_fetch = true;
    }
    else if (entry.type == LogEntry::MERGE_PARTS)
    {
        do_fetch = !tryExecuteMerge(entry);
    }
    else if (entry.type == LogEntry::MUTATE_PART)
    {
        do_fetch = !tryExecutePartMutation(entry);
    }
    else
    {
        throw Exception("Unexpected log entry type: " + toString(static_cast<int>(entry.type)));
    }

    if (do_fetch)
        return executeFetch(entry);

    return true;
}


void StorageReplicatedMergeTree::writePartLog(
    PartLogElement::Type type, const ExecutionStatus & execution_status, UInt64 elapsed_ns,
    const String & new_part_name,
    const MergeTreeData::DataPartPtr & result_part,
    const MergeTreeData::DataPartsVector & source_parts,
    const MergeListEntry * merge_entry) const
{
    try
    {
        auto part_log = context.getPartLog(database_name);
        if (!part_log)
            return;

        PartLogElement part_log_elem;

        part_log_elem.event_type = type;

        part_log_elem.error = static_cast<UInt16>(execution_status.code);
        part_log_elem.exception = execution_status.message;

        part_log_elem.event_time = time(nullptr);
        /// TODO: Stop stopwatch in outer code to exclude ZK timings and so on
        part_log_elem.duration_ms = elapsed_ns / 10000000;

        part_log_elem.database_name = database_name;
        part_log_elem.table_name = table_name;
        part_log_elem.part_name = new_part_name;

        if (result_part)
        {
            part_log_elem.bytes_compressed_on_disk = result_part->bytes_on_disk;
            part_log_elem.rows = result_part->rows_count;
        }

        part_log_elem.source_part_names.reserve(source_parts.size());
        for (const auto & source_part : source_parts)
            part_log_elem.source_part_names.push_back(source_part->name);

        if (merge_entry)
        {
            part_log_elem.rows_read = (*merge_entry)->bytes_read_uncompressed;
            part_log_elem.bytes_read_uncompressed = (*merge_entry)->bytes_read_uncompressed;

            part_log_elem.rows = (*merge_entry)->rows_written;
            part_log_elem.bytes_uncompressed = (*merge_entry)->bytes_written_uncompressed;
        }

        part_log->add(part_log_elem);
    }
    catch (...)
    {
        tryLogCurrentException(log, __PRETTY_FUNCTION__);
    }
}


bool StorageReplicatedMergeTree::tryExecuteMerge(const LogEntry & entry)
{
    // Log source part names just in case
    {
        std::stringstream log_message;
        log_message << "Executing log entry to merge parts ";
        for (auto i : ext::range(0, entry.source_parts.size()))
            log_message << (i != 0 ? ", " : "") << entry.source_parts[i];
        log_message << " to " << entry.new_part_name;

        LOG_TRACE(log, log_message.rdbuf());
    }

    MergeTreeData::DataPartsVector parts;
    bool have_all_parts = true;
    for (const String & name : entry.source_parts)
    {
        MergeTreeData::DataPartPtr part = data.getActiveContainingPart(name);
        if (!part)
        {
            have_all_parts = false;
            break;
        }
        if (part->name != name)
        {
            LOG_WARNING(log, "Part " << name << " is covered by " << part->name
                << " but should be merged into " << entry.new_part_name << ". This shouldn't happen often.");
            have_all_parts = false;
            break;
        }
        parts.push_back(part);
    }

    if (!have_all_parts)
    {
        /// If you do not have all the necessary parts, try to take some already merged part from someone.
        LOG_DEBUG(log, "Don't have all parts for merge " << entry.new_part_name << "; will try to fetch it instead");
        return false;
    }
    else if (entry.create_time + data.settings.prefer_fetch_merged_part_time_threshold.totalSeconds() <= time(nullptr))
    {
        /// If entry is old enough, and have enough size, and part are exists in any replica,
        ///  then prefer fetching of merged part from replica.

        size_t sum_parts_bytes_on_disk = 0;
        for (const auto & part : parts)
            sum_parts_bytes_on_disk += part->bytes_on_disk;

        if (sum_parts_bytes_on_disk >= data.settings.prefer_fetch_merged_part_size_threshold)
        {
            String replica = findReplicaHavingPart(entry.new_part_name, true);    /// NOTE excessive ZK requests for same data later, may remove.
            if (!replica.empty())
            {
                LOG_DEBUG(log, "Prefer to fetch " << entry.new_part_name << " from replica " << replica);
                return false;
            }
        }
    }

    /// Start to make the main work

    size_t estimated_space_for_merge = MergeTreeDataMergerMutator::estimateNeededDiskSpace(parts);

    /// Can throw an exception.
    DiskSpaceMonitor::ReservationPtr reserved_space = DiskSpaceMonitor::reserve(full_path, estimated_space_for_merge);

    auto table_lock = lockStructure(false, __PRETTY_FUNCTION__);

    MergeList::EntryPtr merge_entry = context.getMergeList().insert(database_name, table_name, entry.new_part_name, parts);
    size_t aio_threshold = context.getSettings().min_bytes_to_use_direct_io;

    MergeTreeDataMergerMutator::FuturePart future_merged_part(parts);
    if (future_merged_part.name != entry.new_part_name)
    {
        throw Exception("Future merged part name `" + future_merged_part.name +  "` differs from part name in log entry: `"
                        + entry.new_part_name + "`", ErrorCodes::BAD_DATA_PART_NAME);
    }

    MergeTreeData::Transaction transaction;
    MergeTreeData::MutableDataPartPtr part;

    Stopwatch stopwatch;

    auto write_part_log = [&] (const ExecutionStatus & execution_status)
    {
        writePartLog(
            PartLogElement::MERGE_PARTS, execution_status, stopwatch.elapsed(),
            entry.new_part_name, part, parts, merge_entry.get());
    };

    try
    {
        part = merger_mutator.mergePartsToTemporaryPart(
            future_merged_part, *merge_entry, aio_threshold, entry.create_time, reserved_space.get(), entry.deduplicate);

        merger_mutator.renameMergedTemporaryPart(part, parts, &transaction);

        try
        {
            checkPartChecksumsAndCommit(transaction, part);
        }
        catch (const Exception & e)
        {
            if (MergeTreeDataPartChecksums::isBadChecksumsErrorCode(e.code()))
            {
                transaction.rollback();

                ProfileEvents::increment(ProfileEvents::DataAfterMergeDiffersFromReplica);

                LOG_ERROR(log, getCurrentExceptionMessage(false) << ". "
                    "Data after merge is not byte-identical to data on another replicas. "
                    "There could be several reasons: "
                    "1. Using newer version of compression library after server update. "
                    "2. Using another compression method. "
                    "3. Non-deterministic compression algorithm (highly unlikely). "
                    "4. Non-deterministic merge algorithm due to logical error in code. "
                    "5. Data corruption in memory due to bug in code. "
                    "6. Data corruption in memory due to hardware issue. "
                    "7. Manual modification of source data after server startup. "
                    "8. Manual modification of checksums stored in ZooKeeper. "
                    "We will download merged part from replica to force byte-identical result.");

                write_part_log(ExecutionStatus::fromCurrentException());

                return false;
            }

            throw;
        }

        /** Removing old parts from ZK and from the disk is delayed - see ReplicatedMergeTreeCleanupThread, clearOldParts.
          */

        /** With `ZSESSIONEXPIRED` or `ZOPERATIONTIMEOUT`, we can inadvertently roll back local changes to the parts.
          * This is not a problem, because in this case the merge will remain in the queue, and we will try again.
          */
        merge_selecting_task->schedule();
        ProfileEvents::increment(ProfileEvents::ReplicatedPartMerges);

        write_part_log({});

        return true;
    }
    catch (...)
    {
        write_part_log(ExecutionStatus::fromCurrentException());
        throw;
    }
}


bool StorageReplicatedMergeTree::tryExecutePartMutation(const StorageReplicatedMergeTree::LogEntry & entry)
{
    const String & source_part_name = entry.source_parts.at(0);
    LOG_TRACE(log, "Executing log entry to mutate part " << source_part_name << " to " << entry.new_part_name);

    MergeTreeData::DataPartPtr source_part = data.getActiveContainingPart(source_part_name);
    if (!source_part)
    {
        LOG_DEBUG(log, "Source part " + source_part_name + " for " << entry.new_part_name << " is not ready; will try to fetch it instead");
        return false;
    }

    if (source_part->name != source_part_name)
    {
        throw Exception("Part " + source_part_name + " is covered by " + source_part->name
            + " but should be mutated to " + entry.new_part_name + ". This is a bug.",
            ErrorCodes::LOGICAL_ERROR);
    }

    /// TODO - some better heuristic?
    size_t estimated_space_for_result = MergeTreeDataMergerMutator::estimateNeededDiskSpace({source_part});

    if (entry.create_time + data.settings.prefer_fetch_merged_part_time_threshold.totalSeconds() <= time(nullptr)
        && estimated_space_for_result >= data.settings.prefer_fetch_merged_part_size_threshold)
    {
        /// If entry is old enough, and have enough size, and some replica has the desired part,
        /// then prefer fetching from replica.
        String replica = findReplicaHavingPart(entry.new_part_name, true);    /// NOTE excessive ZK requests for same data later, may remove.
        if (!replica.empty())
        {
            LOG_DEBUG(log, "Prefer to fetch " << entry.new_part_name << " from replica " << replica);
            return false;
        }
    }

    MergeTreePartInfo new_part_info = MergeTreePartInfo::fromPartName(
        entry.new_part_name, data.format_version);
    MutationCommands commands = queue.getMutationCommands(source_part, new_part_info.mutation);

    /// Can throw an exception.
    DiskSpaceMonitor::ReservationPtr reserved_space = DiskSpaceMonitor::reserve(full_path, estimated_space_for_result);

    auto table_lock = lockStructure(false, __PRETTY_FUNCTION__);

    MergeTreeData::MutableDataPartPtr new_part;
    MergeTreeData::Transaction transaction;

    MergeTreeDataMergerMutator::FuturePart future_mutated_part;
    future_mutated_part.parts.push_back(source_part);
    future_mutated_part.part_info = new_part_info;
    future_mutated_part.name = entry.new_part_name;

    Stopwatch stopwatch;

    auto write_part_log = [&] (const ExecutionStatus & execution_status)
    {
        writePartLog(
            PartLogElement::MUTATE_PART, execution_status, stopwatch.elapsed(),
            entry.new_part_name, new_part, future_mutated_part.parts, nullptr);
    };

    try
    {
        new_part = merger_mutator.mutatePartToTemporaryPart(future_mutated_part, commands, context);
        data.renameTempPartAndReplace(new_part, nullptr, &transaction);

        try
        {
            checkPartChecksumsAndCommit(transaction, new_part);
        }
        catch (const Exception & e)
        {
            if (MergeTreeDataPartChecksums::isBadChecksumsErrorCode(e.code()))
            {
                transaction.rollback();

                ProfileEvents::increment(ProfileEvents::DataAfterMutationDiffersFromReplica);

                LOG_ERROR(log, getCurrentExceptionMessage(false) << ". "
                    "Data after mutation is not byte-identical to data on another replicas. "
                    "We will download merged part from replica to force byte-identical result.");

                write_part_log(ExecutionStatus::fromCurrentException());

                return false;
            }

            throw;
        }

        /** With `ZSESSIONEXPIRED` or `ZOPERATIONTIMEOUT`, we can inadvertently roll back local changes to the parts.
          * This is not a problem, because in this case the entry will remain in the queue, and we will try again.
          */
        merge_selecting_task->schedule();
        ProfileEvents::increment(ProfileEvents::ReplicatedPartMutations);
        write_part_log({});

        return true;
    }
    catch (...)
    {
        write_part_log(ExecutionStatus::fromCurrentException());
        throw;
    }
}


bool StorageReplicatedMergeTree::executeFetch(LogEntry & entry)
{
    String replica = findReplicaHavingCoveringPart(entry, true);

    static std::atomic_uint total_fetches {0};
    if (data.settings.replicated_max_parallel_fetches && total_fetches >= data.settings.replicated_max_parallel_fetches)
    {
        throw Exception("Too many total fetches from replicas, maximum: " + data.settings.replicated_max_parallel_fetches.toString(),
            ErrorCodes::TOO_MANY_FETCHES);
    }

    ++total_fetches;
    SCOPE_EXIT({--total_fetches;});

    if (data.settings.replicated_max_parallel_fetches_for_table && current_table_fetches >= data.settings.replicated_max_parallel_fetches_for_table)
    {
        throw Exception("Too many fetches from replicas for table, maximum: " + data.settings.replicated_max_parallel_fetches_for_table.toString(),
            ErrorCodes::TOO_MANY_FETCHES);
    }

    ++current_table_fetches;
    SCOPE_EXIT({--current_table_fetches;});

    try
    {
        if (replica.empty())
        {
            /** If a part is to be written with a quorum and the quorum is not reached yet,
              *  then (due to the fact that a part is impossible to download right now),
              *  the quorum entry should be considered unsuccessful.
              * TODO Complex code, extract separately.
              */
            if (entry.quorum)
            {
                if (entry.type != LogEntry::GET_PART)
                    throw Exception("Logical error: log entry with quorum but type is not GET_PART", ErrorCodes::LOGICAL_ERROR);

                LOG_DEBUG(log, "No active replica has part " << entry.new_part_name << " which needs to be written with quorum."
                    " Will try to mark that quorum as failed.");

                /** Atomically:
                  * - if replicas do not become active;
                  * - if there is a `quorum` node with this part;
                  * - delete `quorum` node;
                  * - add a part to the list `quorum/failed_parts`;
                  * - if the part is not already removed from the list for deduplication `blocks/block_num`, then delete it;
                  *
                  * If something changes, then we will nothing - we'll get here again next time.
                  */

                /** We collect the `host` node versions from the replicas.
                  * When the replica becomes active, it changes the value of host in the same transaction (with the creation of `is_active`).
                  * This will ensure that the replicas do not become active.
                  */

                auto zookeeper = getZooKeeper();

                Strings replicas = zookeeper->getChildren(zookeeper_path + "/replicas");

                zkutil::Requests ops;

                for (size_t i = 0, size = replicas.size(); i < size; ++i)
                {
                    zkutil::Stat stat;
                    String path = zookeeper_path + "/replicas/" + replicas[i] + "/host";
                    zookeeper->get(path, &stat);
                    ops.emplace_back(zkutil::makeCheckRequest(path, stat.version));
                }

                /// We verify that while we were collecting versions, the replica with the necessary part did not come alive.
                replica = findReplicaHavingPart(entry.new_part_name, true);

                /// Also during this time a completely new replica could be created.
                /// But if a part does not appear on the old, then it can not be on the new one either.

                if (replica.empty())
                {
                    zkutil::Stat quorum_stat;
                    String quorum_path = zookeeper_path + "/quorum/status";
                    String quorum_str = zookeeper->get(quorum_path, &quorum_stat);
                    ReplicatedMergeTreeQuorumEntry quorum_entry;
                    quorum_entry.fromString(quorum_str);

                    if (quorum_entry.part_name == entry.new_part_name)
                    {
                        ops.emplace_back(zkutil::makeRemoveRequest(quorum_path, quorum_stat.version));

                        auto part_info = MergeTreePartInfo::fromPartName(entry.new_part_name, data.format_version);

                        if (part_info.min_block != part_info.max_block)
                            throw Exception("Logical error: log entry with quorum for part covering more than one block number",
                                ErrorCodes::LOGICAL_ERROR);

                        ops.emplace_back(zkutil::makeCreateRequest(
                            zookeeper_path + "/quorum/failed_parts/" + entry.new_part_name,
                            "",
                            zkutil::CreateMode::Persistent));

                        /// Deleting from `blocks`.
                        if (!entry.block_id.empty() && zookeeper->exists(zookeeper_path + "/blocks/" + entry.block_id))
                            ops.emplace_back(zkutil::makeRemoveRequest(zookeeper_path + "/blocks/" + entry.block_id, -1));

                        zkutil::Responses responses;
                        auto code = zookeeper->tryMulti(ops, responses);

                        if (code == ZooKeeperImpl::ZooKeeper::ZOK)
                        {
                            LOG_DEBUG(log, "Marked quorum for part " << entry.new_part_name << " as failed.");
                            queue.removeFromVirtualParts(part_info);
                            return true;
                        }
                        else if (code == ZooKeeperImpl::ZooKeeper::ZBADVERSION || code == ZooKeeperImpl::ZooKeeper::ZNONODE || code == ZooKeeperImpl::ZooKeeper::ZNODEEXISTS)
                        {
                            LOG_DEBUG(log, "State was changed or isn't expected when trying to mark quorum for part "
                                << entry.new_part_name << " as failed. Code: " << zkutil::ZooKeeper::error2string(code));
                        }
                        else
                            throw zkutil::KeeperException(code);
                    }
                    else
                    {
                        LOG_WARNING(log, "No active replica has part " << entry.new_part_name
                            << ", but that part needs quorum and /quorum/status contains entry about another part " << quorum_entry.part_name
                            << ". It means that part was successfully written to " << entry.quorum
                            << " replicas, but then all of them goes offline."
                            << " Or it is a bug.");
                    }
                }
            }

            if (replica.empty())
            {
                ProfileEvents::increment(ProfileEvents::ReplicatedPartFailedFetches);
                throw Exception("No active replica has part " + entry.new_part_name + " or covering part", ErrorCodes::NO_REPLICA_HAS_PART);
            }
        }

        try
        {
            if (!fetchPart(entry.actual_new_part_name, zookeeper_path + "/replicas/" + replica, false, entry.quorum))
                return false;
        }
        catch (Exception & e)
        {
            /// No stacktrace, just log message
            if (e.code() == ErrorCodes::RECEIVED_ERROR_TOO_MANY_REQUESTS)
                e.addMessage("Too busy replica. Will try later.");
            throw;
        }

        if (entry.type == LogEntry::MERGE_PARTS)
            ProfileEvents::increment(ProfileEvents::ReplicatedPartFetchesOfMerged);
    }
    catch (...)
    {
        /** If you can not download the part you need for some merge, it's better not to try to get other parts for this merge,
          * but try to get already merged part. To do this, move the action to get the remaining parts
          * for this merge at the end of the queue.
          */
        try
        {
            auto parts_for_merge = queue.moveSiblingPartsForMergeToEndOfQueue(entry.new_part_name);

            if (!parts_for_merge.empty() && replica.empty())
            {
                LOG_INFO(log, "No active replica has part " << entry.new_part_name << ". Will fetch merged part instead.");
                return false;
            }

            /** If no active replica has a part, and there is no merge in the queue with its participation,
              * check to see if any (active or inactive) replica has such a part or covering it.
              */
            if (replica.empty())
                enqueuePartForCheck(entry.new_part_name);
        }
        catch (...)
        {
            tryLogCurrentException(log, __PRETTY_FUNCTION__);
        }

        throw;
    }

    return true;
}


void StorageReplicatedMergeTree::executeDropRange(const LogEntry & entry)
{
    auto drop_range_info = MergeTreePartInfo::fromPartName(entry.new_part_name, data.format_version);
    queue.removePartProducingOpsInRange(getZooKeeper(), drop_range_info);

    LOG_DEBUG(log, (entry.detach ? "Detaching" : "Removing") << " parts.");

    /// Delete the parts contained in the range to be deleted.
    /// It's important that no old parts remain (after the merge), because otherwise,
    ///  after adding a new replica, this new replica downloads them, but does not delete them.
    /// And, if you do not, the parts will come to life after the server is restarted.
    /// Therefore, we use all data parts.

    MergeTreeData::DataPartsVector parts_to_remove;
    {
        auto data_parts_lock = data.lockParts();
        parts_to_remove = data.removePartsInRangeFromWorkingSet(drop_range_info, true, true, data_parts_lock);
    }

    if (entry.detach)
    {
        /// If DETACH clone parts to detached/ directory
        for (const auto & part : parts_to_remove)
        {
            LOG_INFO(log, "Detaching " << part->relative_path);
            part->makeCloneInDetached("");
        }
    }

    /// Forcibly remove parts from ZooKeeper
    tryRemovePartsFromZooKeeperWithRetries(parts_to_remove);

    LOG_INFO(log, (entry.detach ? "Detached " : "Removed ") << parts_to_remove.size() << " parts inside " << entry.new_part_name << ".");

    /// We want to remove dropped parts from disk as soon as possible
    /// To be removed a partition should have zero refcount, therefore call the cleanup thread at exit
    parts_to_remove.clear();
    cleanup_thread->schedule();
}


void StorageReplicatedMergeTree::executeClearColumnInPartition(const LogEntry & entry)
{
    LOG_INFO(log, "Clear column " << entry.column_name << " in parts inside " << entry.new_part_name << " range");

    auto entry_part_info = MergeTreePartInfo::fromPartName(entry.new_part_name, data.format_version);

    /// We don't change table structure, only data in some parts
    /// To disable reading from these parts, we will sequentially acquire write lock for each part inside alterDataPart()
    /// If we will lock the whole table here, a deadlock can occur. For example, if use use Buffer table (CLICKHOUSE-3238)
    auto lock_read_structure = lockStructure(false, __PRETTY_FUNCTION__);

    auto zookeeper = getZooKeeper();

    AlterCommand alter_command;
    alter_command.type = AlterCommand::DROP_COLUMN;
    alter_command.column_name = entry.column_name;

    auto new_columns = getColumns();
    alter_command.apply(new_columns);

    size_t modified_parts = 0;
    auto parts = data.getDataParts();
    auto columns_for_parts = new_columns.getAllPhysical();

    /// Check there are no merges in range again
    /// TODO: Currently, there are no guarantees that a merge covering entry_part_info will happen during the execution.
    /// To solve this problem we could add read/write flags for each part in future_parts
    ///  and make more sophisticated checks for merges in shouldExecuteLogEntry().
    /// But this feature will be useless when the mutation feature is implemented.
    queue.checkThereAreNoConflictsInRange(entry_part_info, entry);

    for (const auto & part : parts)
    {
        if (!entry_part_info.contains(part->info))
            continue;

        LOG_DEBUG(log, "Clearing column " << entry.column_name << " in part " << part->name);

        auto transaction = data.alterDataPart(part, columns_for_parts, data.primary_expr_ast, false);
        if (!transaction)
            continue;

        /// Update part metadata in ZooKeeper.
        zkutil::Requests ops;
        ops.emplace_back(zkutil::makeSetRequest(
            replica_path + "/parts/" + part->name + "/columns", transaction->getNewColumns().toString(), -1));
        ops.emplace_back(zkutil::makeSetRequest(
            replica_path + "/parts/" + part->name + "/checksums", getChecksumsForZooKeeper(transaction->getNewChecksums()), -1));

        zookeeper->multi(ops);

        transaction->commit();
        ++modified_parts;
    }

    LOG_DEBUG(log, "Cleared column " << entry.column_name << " in " << modified_parts << " parts");

    /// Recalculate columns size (not only for the modified column)
    data.recalculateColumnSizes();
}


bool StorageReplicatedMergeTree::executeReplaceRange(const LogEntry & entry)
{
    Stopwatch watch;
    auto & entry_replace = *entry.replace_range_entry;

    MergeTreePartInfo drop_range = MergeTreePartInfo::fromPartName(entry_replace.drop_range_part_name, data.format_version);
    /// Range with only one block has special meaning ATTACH PARTITION
    bool replace = drop_range.getBlocksCount() > 1;

    queue.removePartProducingOpsInRange(getZooKeeper(), drop_range);

    struct PartDescription
    {
        PartDescription(size_t index_, const String & src_part_name_, const String & new_part_name_, const String & checksum_hex_,
                        MergeTreeDataFormatVersion format_version)
            : index(index_),
            src_part_name(src_part_name_), src_part_info(MergeTreePartInfo::fromPartName(src_part_name_, format_version)),
            new_part_name(new_part_name_), new_part_info(MergeTreePartInfo::fromPartName(new_part_name_, format_version)),
            checksum_hex(checksum_hex_) {}

        size_t index; // in log entry arrays
        String src_part_name;
        MergeTreePartInfo src_part_info;
        String new_part_name;
        MergeTreePartInfo new_part_info;
        String checksum_hex;

        /// Part which will be comitted
        MergeTreeData::MutableDataPartPtr res_part;

        /// We could find a covering part
        MergeTreePartInfo found_new_part_info;
        String found_new_part_name;

        /// Hold pointer to part in source table if will clone it from local table
        MergeTreeData::DataPartPtr src_table_part;

        /// A replica that will be used to fetch part
        String replica;
    };

    using PartDescriptionPtr = std::shared_ptr<PartDescription>;
    using PartDescriptions = std::vector<PartDescriptionPtr>;

    PartDescriptions all_parts;
    PartDescriptions parts_to_add;
    MergeTreeData::DataPartsVector parts_to_remove;

    auto structure_lock_dst_table = lockStructure(false, __PRETTY_FUNCTION__);

    for (size_t i = 0; i < entry_replace.new_part_names.size(); ++i)
    {
        all_parts.emplace_back(std::make_shared<PartDescription>(i,
            entry_replace.src_part_names.at(i),
            entry_replace.new_part_names.at(i),
            entry_replace.part_names_checksums.at(i),
            data.format_version));
    }

    /// What parts we should add? Or we have already added all required parts (we an replica-intializer)
    {
        auto data_parts_lock = data.lockParts();

        for (const PartDescriptionPtr & part_desc : all_parts)
        {
            if (!data.getActiveContainingPart(part_desc->new_part_info, MergeTreeDataPartState::Committed, data_parts_lock))
                parts_to_add.emplace_back(part_desc);
        }

        if (parts_to_add.empty() && replace)
            parts_to_remove = data.removePartsInRangeFromWorkingSet(drop_range, true, false, data_parts_lock);
    }

    if (parts_to_add.empty())
    {
        LOG_INFO(log, "All parts from REPLACE PARTITION command have been already attached");
        tryRemovePartsFromZooKeeperWithRetries(parts_to_remove);
        return true;
    }

    if (parts_to_add.size() < all_parts.size())
    {
        LOG_WARNING(log, "Some (but not all) parts from REPLACE PARTITION command already exist. REPLACE PARTITION will not be atomic.");
    }

    StoragePtr source_table;
    TableStructureReadLockPtr structure_lock_src_table;
    String source_table_name = entry_replace.from_database + "." + entry_replace.from_table;

    auto clone_data_parts_from_source_table = [&] () -> size_t
    {
        source_table = context.tryGetTable(entry_replace.from_database, entry_replace.from_table);
        if (!source_table)
        {
            LOG_DEBUG(log, "Can't use " << source_table_name << " as source table for REPLACE PARTITION command. It does not exist.");
            return 0;
        }

        MergeTreeData * src_data = nullptr;
        try
        {
            src_data = data.checkStructureAndGetMergeTreeData(source_table);
        }
        catch (Exception & e)
        {
            LOG_INFO(log, "Can't use " << source_table_name << " as source table for REPLACE PARTITION command. Will fetch all parts."
                           << " Reason: " << getCurrentExceptionMessage(false));
            return 0;
        }

        structure_lock_src_table = source_table->lockStructure(false, __PRETTY_FUNCTION__);

        MergeTreeData::DataPartStates valid_states{MergeTreeDataPartState::PreCommitted, MergeTreeDataPartState::Committed,
                                                   MergeTreeDataPartState::Outdated};

        size_t num_clonable_parts = 0;
        for (PartDescriptionPtr & part_desc : parts_to_add)
        {
            auto src_part = src_data->getPartIfExists(part_desc->src_part_info, valid_states);
            if (!src_part)
            {
                LOG_DEBUG(log, "There is no part " << part_desc->src_part_name << " in " << source_table_name);
                continue;
            }

            String checksum_hex;
            {
                std::shared_lock<std::shared_mutex> part_lock(src_part->columns_lock);
                checksum_hex = src_part->checksums.getTotalChecksumHex();
            }

            if (checksum_hex != part_desc->checksum_hex)
            {
                LOG_DEBUG(log, "Part " << part_desc->src_part_name << " of " << source_table_name << " has inappropriate checksum");
                /// TODO: check version
                continue;
            }

            part_desc->found_new_part_name = part_desc->new_part_name;
            part_desc->found_new_part_info = part_desc->new_part_info;
            part_desc->src_table_part = src_part;

            ++num_clonable_parts;
        }

        return num_clonable_parts;
    };

    size_t num_clonable_parts = clone_data_parts_from_source_table();
    LOG_DEBUG(log, "Found " << num_clonable_parts << " parts that could be cloned (of " << parts_to_add.size() << " required parts)");

    ActiveDataPartSet adding_parts_active_set(data.format_version);
    std::unordered_map<String, PartDescriptionPtr> part_name_to_desc;

    for (PartDescriptionPtr & part_desc : parts_to_add)
    {
        if (part_desc->src_table_part)
        {
            /// It is clonable part
            adding_parts_active_set.add(part_desc->new_part_name);
            part_name_to_desc.emplace(part_desc->new_part_name, part_desc);
            continue;
        }

        /// Firstly, try find exact part to produce more accurate part set
        String replica = findReplicaHavingPart(part_desc->new_part_name, true);
        String found_part_name;
        /// TODO: check version

        if (replica.empty())
        {
            LOG_DEBUG(log, "Part " <<  part_desc->new_part_name << " is not found on remote replicas");

            /// Fallback to covering part
            replica = findReplicaHavingCoveringPart(part_desc->new_part_name, true, found_part_name);

            if (replica.empty())
            {
                /// It is not fail, since adjacent parts could cover current part
                LOG_DEBUG(log, "Parts covering " <<  part_desc->new_part_name << " are not found on remote replicas");
                continue;
            }
        }
        else
        {
            found_part_name = part_desc->new_part_name;
        }

        part_desc->found_new_part_name = found_part_name;
        part_desc->found_new_part_info = MergeTreePartInfo::fromPartName(found_part_name, data.format_version);
        part_desc->replica = replica;

        adding_parts_active_set.add(part_desc->found_new_part_name);
        part_name_to_desc.emplace(part_desc->found_new_part_name, part_desc);
    }

    /// Check that we could cover whole range
    for (PartDescriptionPtr & part_desc : parts_to_add)
    {
        if (adding_parts_active_set.getContainingPart(part_desc->new_part_info).empty())
        {
            throw Exception("Not found part " + part_desc->new_part_name +
                            " (or part covering it) neither source table neither remote replicas" , ErrorCodes::NO_REPLICA_HAS_PART);
        }
    }

    /// Filter covered parts
    PartDescriptions final_parts;
    {
        Strings final_part_names = adding_parts_active_set.getParts();

        for (const String & final_part_name : final_part_names)
        {
            auto part_desc = part_name_to_desc[final_part_name];
            if (!part_desc)
                throw Exception("There is no final part " + final_part_name + ". This is a bug", ErrorCodes::LOGICAL_ERROR);

            final_parts.emplace_back(part_desc);

            if (final_parts.size() > 1)
            {
                auto & prev = *final_parts[final_parts.size() - 2];
                auto & curr = *final_parts[final_parts.size() - 1];

                if (!prev.found_new_part_info.isDisjoint(curr.found_new_part_info))
                {
                    throw Exception("Intersected final parts detected: " + prev.found_new_part_name
                                    + " and " + curr.found_new_part_name + ". It should be investigated.");
                }
            }
        }
    }

    static const String TMP_PREFIX = "tmp_replace_from_";

    auto obtain_part = [&] (PartDescriptionPtr & part_desc)
    {
        if (part_desc->src_table_part)
        {
            std::shared_lock<std::shared_mutex> part_lock(part_desc->src_table_part->columns_lock);

            if (part_desc->checksum_hex != part_desc->src_table_part->checksums.getTotalChecksumHex())
                throw Exception("Checksums of " + part_desc->src_table_part->name + " is suddenly changed", ErrorCodes::UNFINISHED);

            part_desc->res_part = data.cloneAndLoadDataPart(
                part_desc->src_table_part, TMP_PREFIX + "clone_", part_desc->new_part_info);
        }
        else if (!part_desc->replica.empty())
        {
            String replica_path = zookeeper_path + "/replicas/" + part_desc->replica;
            ReplicatedMergeTreeAddress address(getZooKeeper()->get(replica_path + "/host"));
            auto timeouts = ConnectionTimeouts::getHTTPTimeouts(context.getSettingsRef());

            part_desc->res_part = fetcher.fetchPart(part_desc->found_new_part_name, replica_path,
                                                    address.host, address.replication_port, timeouts, false, TMP_PREFIX + "fetch_");

            /// TODO: check columns_version of fetched part

            ProfileEvents::increment(ProfileEvents::ReplicatedPartFetches);
        }
        else
            throw Exception("There is no receipt to produce part " + part_desc->new_part_name + ". This is bug", ErrorCodes::LOGICAL_ERROR);
    };

    /// Download or clone parts
    /// TODO: make it in parallel
    for (PartDescriptionPtr & part_desc : final_parts)
        obtain_part(part_desc);

    MergeTreeData::MutableDataPartsVector res_parts;
    for (PartDescriptionPtr & part_desc : final_parts)
        res_parts.emplace_back(part_desc->res_part);

    try
    {
        /// Commit parts
        auto zookeeper = getZooKeeper();
        MergeTreeData::Transaction transaction;

        zkutil::Requests ops;
        for (PartDescriptionPtr & part_desc : final_parts)
        {
            data.renameTempPartAndReplace(part_desc->res_part, nullptr, &transaction);
            getCommitPartOps(ops, part_desc->res_part);

            if (ops.size() > zkutil::MULTI_BATCH_SIZE)
            {
                zookeeper->multi(ops);
                ops.clear();
            }
        }

        if (!ops.empty())
            zookeeper->multi(ops);

        {
            auto data_parts_lock = data.lockParts();

            transaction.commit(&data_parts_lock);
            if (replace)
                parts_to_remove = data.removePartsInRangeFromWorkingSet(drop_range, true, false, data_parts_lock);
        }

        PartLog::addNewParts(this->context, res_parts, watch.elapsed());
    }
    catch (...)
    {
        PartLog::addNewParts(this->context, res_parts, watch.elapsed(), ExecutionStatus::fromCurrentException());
        throw;
    }

    tryRemovePartsFromZooKeeperWithRetries(parts_to_remove);
    res_parts.clear();
    parts_to_remove.clear();
    cleanup_thread->schedule();

    return true;
}


void StorageReplicatedMergeTree::queueUpdatingTask()
{
    //most probably this check is not relevant
    if (shutdown_called)
        return;

    if (!queue_update_in_progress)
    {
        last_queue_update_start_time.store(time(nullptr));
        queue_update_in_progress = true;
    }
    try
    {
        queue.pullLogsToQueue(getZooKeeper(), queue_updating_task->getWatchCallback());
        last_queue_update_finish_time.store(time(nullptr));
        queue_update_in_progress = false;
    }
    catch (const zkutil::KeeperException & e)
    {
        tryLogCurrentException(log, __PRETTY_FUNCTION__);

        if (e.code == ZooKeeperImpl::ZooKeeper::ZSESSIONEXPIRED)
        {
            restarting_thread->wakeup();
            return;
        }

        queue_updating_task->scheduleAfter(QUEUE_UPDATE_ERROR_SLEEP_MS);
    }
    catch (...)
    {
        tryLogCurrentException(log, __PRETTY_FUNCTION__);
        queue_updating_task->scheduleAfter(QUEUE_UPDATE_ERROR_SLEEP_MS);
    }
}


void StorageReplicatedMergeTree::mutationsUpdatingTask()
{
    try
    {
        queue.updateMutations(getZooKeeper(), mutations_updating_task->getWatchCallback());
    }
    catch (const zkutil::KeeperException & e)
    {
        tryLogCurrentException(log, __PRETTY_FUNCTION__);

        if (e.code == ZooKeeperImpl::ZooKeeper::ZSESSIONEXPIRED)
            return;

        mutations_updating_task->scheduleAfter(QUEUE_UPDATE_ERROR_SLEEP_MS);
    }
    catch (...)
    {
        tryLogCurrentException(log, __PRETTY_FUNCTION__);
        mutations_updating_task->scheduleAfter(QUEUE_UPDATE_ERROR_SLEEP_MS);
    }
}


bool StorageReplicatedMergeTree::queueTask()
{
    /// If replication queue is stopped exit immediately as we successfully executed the task
    if (queue.actions_blocker.isCancelled())
    {
        std::this_thread::sleep_for(std::chrono::milliseconds(5));
        return true;
    }

    /// This object will mark the element of the queue as running.
    ReplicatedMergeTreeQueue::SelectedEntry selected;

    try
    {
        selected = queue.selectEntryToProcess(merger_mutator, data);
    }
    catch (...)
    {
        tryLogCurrentException(log, __PRETTY_FUNCTION__);
    }

    LogEntryPtr & entry = selected.first;

    if (!entry)
        return false;

    time_t prev_attempt_time = entry->last_attempt_time;

    bool res = queue.processEntry([this]{ return getZooKeeper(); }, entry, [&](LogEntryPtr & entry)
    {
        try
        {
            return executeLogEntry(*entry);
        }
        catch (const Exception & e)
        {
            if (e.code() == ErrorCodes::NO_REPLICA_HAS_PART)
            {
                /// If no one has the right part, probably not all replicas work; We will not write to log with Error level.
                LOG_INFO(log, e.displayText());
            }
            else if (e.code() == ErrorCodes::ABORTED)
            {
                /// Interrupted merge or downloading a part is not an error.
                LOG_INFO(log, e.message());
            }
            else if (e.code() == ErrorCodes::PART_IS_TEMPORARILY_LOCKED)
            {
                /// Part cannot be added temporarily
                LOG_INFO(log, e.displayText());
            }
            else
                tryLogCurrentException(log, __PRETTY_FUNCTION__);

            /** This exception will be written to the queue element, and it can be looked up using `system.replication_queue` table.
              * The thread that performs this action will sleep a few seconds after the exception.
              * See `queue.processEntry` function.
              */
            throw;
        }
        catch (...)
        {
            tryLogCurrentException(log, __PRETTY_FUNCTION__);
            throw;
        }
    });

    /// We will go to sleep if the processing fails and if we have already processed this record recently.
    bool need_sleep = !res && (entry->last_attempt_time - prev_attempt_time < 10);

    /// If there was no exception, you do not need to sleep.
    return !need_sleep;
}


void StorageReplicatedMergeTree::mergeSelectingTask()
{
    if (!is_leader)
        return;

    const bool deduplicate = false; /// TODO: read deduplicate option from table config

    bool success = false;

    try
    {
        /// We must select parts for merge under merge_selecting_mutex because other threads
        /// (OPTIMIZE queries) can assign new merges.
        std::lock_guard<std::mutex> merge_selecting_lock(merge_selecting_mutex);

        auto zookeeper = getZooKeeper();

        ReplicatedMergeTreeMergePredicate merge_pred = queue.getMergePredicate(zookeeper);

        /// If many merges is already queued, then will queue only small enough merges.
        /// Otherwise merge queue could be filled with only large merges,
        /// and in the same time, many small parts could be created and won't be merged.
        size_t merges_and_mutations_queued = merge_pred.countMergesAndPartMutations();
        if (merges_and_mutations_queued >= data.settings.max_replicated_merges_in_queue)
        {
            LOG_TRACE(log, "Number of queued merges and part mutations (" << merges_and_mutations_queued
                << ") is greater than max_replicated_merges_in_queue ("
                << data.settings.max_replicated_merges_in_queue << "), so won't select new parts to merge or mutate.");
        }
        else
        {
            size_t max_source_parts_size = merger_mutator.getMaxSourcePartsSize(
                data.settings.max_replicated_merges_in_queue, merges_and_mutations_queued);

            if (max_source_parts_size > 0)
            {
                MergeTreeDataMergerMutator::FuturePart future_merged_part;
                if (merger_mutator.selectPartsToMerge(future_merged_part, false, max_source_parts_size, merge_pred))
                {
                    success = createLogEntryToMergeParts(zookeeper, future_merged_part.parts, future_merged_part.name, deduplicate);
                }
                else if (merge_pred.countMutations() > 0)
                {
                    /// Choose a part to mutate.

                    MergeTreeData::DataPartsVector data_parts = data.getDataPartsVector();
                    for (const auto & part : data_parts)
                    {
                        if (part->bytes_on_disk > max_source_parts_size)
                            continue;

                        std::optional<Int64> desired_mutation_version = merge_pred.getDesiredMutationVersion(part);
                        if (!desired_mutation_version)
                            continue;

                        if (createLogEntryToMutatePart(*part, *desired_mutation_version))
                        {
                            success = true;
                            break;
                        }
                    }
                }
            }
        }
    }
    catch (...)
    {
        tryLogCurrentException(log, __PRETTY_FUNCTION__);
    }

    if (!is_leader)
        return;

    if (!success)
        merge_selecting_task->scheduleAfter(MERGE_SELECTING_SLEEP_MS);
    else
        merge_selecting_task->schedule();

}


void StorageReplicatedMergeTree::mutationsFinalizingTask()
{
    bool needs_reschedule = false;

    try
    {
        needs_reschedule = queue.tryFinalizeMutations(getZooKeeper());
    }
    catch (...)
    {
        tryLogCurrentException(log, __PRETTY_FUNCTION__);
        needs_reschedule = true;
    }

    if (needs_reschedule)
        mutations_finalizing_task->scheduleAfter(MUTATIONS_FINALIZING_SLEEP_MS);
}


bool StorageReplicatedMergeTree::createLogEntryToMergeParts(
    zkutil::ZooKeeperPtr & zookeeper,
    const MergeTreeData::DataPartsVector & parts,
    const String & merged_name,
    bool deduplicate,
    ReplicatedMergeTreeLogEntryData * out_log_entry)
{
    std::vector<std::future<zkutil::ExistsResponse>> exists_futures;
    exists_futures.reserve(parts.size());
    for (const auto & part : parts)
        exists_futures.emplace_back(zookeeper->asyncExists(replica_path + "/parts/" + part->name));

    bool all_in_zk = true;
    for (size_t i = 0; i < parts.size(); ++i)
    {
        /// If there is no information about part in ZK, we will not merge it.
        if (exists_futures[i].get().error == ZooKeeperImpl::ZooKeeper::ZNONODE)
        {
            all_in_zk = false;

            const auto & part = parts[i];
            if (part->modification_time + MAX_AGE_OF_LOCAL_PART_THAT_WASNT_ADDED_TO_ZOOKEEPER < time(nullptr))
            {
                LOG_WARNING(log, "Part " << part->name << " (that was selected for merge)"
                    << " with age " << (time(nullptr) - part->modification_time)
                    << " seconds exists locally but not in ZooKeeper."
                    << " Won't do merge with that part and will check it.");
                enqueuePartForCheck(part->name);
            }
        }
    }

    if (!all_in_zk)
        return false;

    ReplicatedMergeTreeLogEntryData entry;
    entry.type = LogEntry::MERGE_PARTS;
    entry.source_replica = replica_name;
    entry.new_part_name = merged_name;
    entry.deduplicate = deduplicate;
    entry.create_time = time(nullptr);

    for (const auto & part : parts)
        entry.source_parts.push_back(part->name);

    String path_created = zookeeper->create(zookeeper_path + "/log/log-", entry.toString(), zkutil::CreateMode::PersistentSequential);
    entry.znode_name = path_created.substr(path_created.find_last_of('/') + 1);

    if (out_log_entry)
        *out_log_entry = entry;

    return true;
}


bool StorageReplicatedMergeTree::createLogEntryToMutatePart(const MergeTreeDataPart & part, Int64 mutation_version)
{
    auto zookeeper = getZooKeeper();

    /// If there is no information about part in ZK, we will not mutate it.
    if (!zookeeper->exists(replica_path + "/parts/" + part.name))
    {
        if (part.modification_time + MAX_AGE_OF_LOCAL_PART_THAT_WASNT_ADDED_TO_ZOOKEEPER < time(nullptr))
        {
            LOG_WARNING(log, "Part " << part.name << " (that was selected for mutation)"
                << " with age " << (time(nullptr) - part.modification_time)
                << " seconds exists locally but not in ZooKeeper."
                << " Won't mutate that part and will check it.");
            enqueuePartForCheck(part.name);
        }

        return false;
    }

    MergeTreePartInfo new_part_info = part.info;
    new_part_info.mutation = mutation_version;

    String new_part_name = part.getNewName(new_part_info);

    ReplicatedMergeTreeLogEntryData entry;
    entry.type = LogEntry::MUTATE_PART;
    entry.source_replica = replica_name;
    entry.source_parts.push_back(part.name);
    entry.new_part_name = new_part_name;
    entry.create_time = time(nullptr);

    zookeeper->create(zookeeper_path + "/log/log-", entry.toString(), zkutil::CreateMode::PersistentSequential);
    return true;
}


void StorageReplicatedMergeTree::removePartFromZooKeeper(const String & part_name, zkutil::Requests & ops)
{
    String part_path = replica_path + "/parts/" + part_name;

    ops.emplace_back(zkutil::makeRemoveRequest(part_path + "/checksums", -1));
    ops.emplace_back(zkutil::makeRemoveRequest(part_path + "/columns", -1));
    ops.emplace_back(zkutil::makeRemoveRequest(part_path, -1));
}


void StorageReplicatedMergeTree::removePartAndEnqueueFetch(const String & part_name)
{
    auto zookeeper = getZooKeeper();

    String part_path = replica_path + "/parts/" + part_name;

    LogEntryPtr log_entry = std::make_shared<LogEntry>();
    log_entry->type = LogEntry::GET_PART;
    log_entry->create_time = tryGetPartCreateTime(zookeeper, replica_path, part_name);
    log_entry->source_replica = "";
    log_entry->new_part_name = part_name;

    zkutil::Requests ops;
    ops.emplace_back(zkutil::makeCreateRequest(
        replica_path + "/queue/queue-", log_entry->toString(),
        zkutil::CreateMode::PersistentSequential));

    removePartFromZooKeeper(part_name, ops);

    auto results = zookeeper->multi(ops);

    String path_created = dynamic_cast<const zkutil::CreateResponse &>(*results[0]).path_created;
    log_entry->znode_name = path_created.substr(path_created.find_last_of('/') + 1);
    queue.insert(zookeeper, log_entry);
}


void StorageReplicatedMergeTree::enterLeaderElection()
{
    auto callback = [this]()
    {
        CurrentMetrics::add(CurrentMetrics::LeaderReplica);
        LOG_INFO(log, "Became leader");

        is_leader = true;
        merge_selecting_task->activate();
        merge_selecting_task->schedule();
    };

    try
    {
        leader_election = std::make_shared<zkutil::LeaderElection>(
            context.getSchedulePool(),
            zookeeper_path + "/leader_election",
            *current_zookeeper,    /// current_zookeeper lives for the lifetime of leader_election,
                                   ///  since before changing `current_zookeeper`, `leader_election` object is destroyed in `partialShutdown` method.
            callback,
            replica_name);
    }
    catch (...)
    {
        leader_election = nullptr;
        throw;
    }
}

void StorageReplicatedMergeTree::exitLeaderElection()
{
    if (!leader_election)
        return;

    /// Shut down the leader election thread to avoid suddenly becoming the leader again after
    /// we have stopped the merge_selecting_thread, but before we have deleted the leader_election object.
    leader_election->shutdown();

    if (is_leader)
    {
        CurrentMetrics::sub(CurrentMetrics::LeaderReplica);
        LOG_INFO(log, "Stopped being leader");

        is_leader = false;
        merge_selecting_task->deactivate();
    }

    /// Delete the node in ZK only after we have stopped the merge_selecting_thread - so that only one
    /// replica assigns merges at any given time.
    leader_election = nullptr;
}


String StorageReplicatedMergeTree::findReplicaHavingPart(const String & part_name, bool active)
{
    auto zookeeper = getZooKeeper();
    Strings replicas = zookeeper->getChildren(zookeeper_path + "/replicas");

    /// Select replicas in uniformly random order.
    std::shuffle(replicas.begin(), replicas.end(), rng);

    for (const String & replica : replicas)
    {
        /// We don't interested in ourself.
        if (replica == replica_name)
            continue;

        if (zookeeper->exists(zookeeper_path + "/replicas/" + replica + "/parts/" + part_name) &&
            (!active || zookeeper->exists(zookeeper_path + "/replicas/" + replica + "/is_active")))
            return replica;

        /// Obviously, replica could become inactive or even vanish after return from this method.
    }

    return {};
}


String StorageReplicatedMergeTree::findReplicaHavingCoveringPart(LogEntry & entry, bool active)
{
    auto zookeeper = getZooKeeper();
    Strings replicas = zookeeper->getChildren(zookeeper_path + "/replicas");

    /// Select replicas in uniformly random order.
    std::shuffle(replicas.begin(), replicas.end(), rng);

    for (const String & replica : replicas)
    {
        if (replica == replica_name)
            continue;

        if (active && !zookeeper->exists(zookeeper_path + "/replicas/" + replica + "/is_active"))
            continue;

        String largest_part_found;
        Strings parts = zookeeper->getChildren(zookeeper_path + "/replicas/" + replica + "/parts");
        for (const String & part_on_replica : parts)
        {
            if (part_on_replica == entry.new_part_name
                || MergeTreePartInfo::contains(part_on_replica, entry.new_part_name, data.format_version))
            {
                if (largest_part_found.empty()
                    || MergeTreePartInfo::contains(part_on_replica, largest_part_found, data.format_version))
                {
                    largest_part_found = part_on_replica;
                }
            }
        }

        if (!largest_part_found.empty())
        {
            bool the_same_part = largest_part_found == entry.new_part_name;

            /// Make a check in case if selected part differs from source part
            if (!the_same_part)
            {
                String reject_reason;
                if (!queue.addFuturePartIfNotCoveredByThem(largest_part_found, entry, reject_reason))
                {
                    LOG_INFO(log, "Will not fetch part " << largest_part_found << " covering " << entry.new_part_name << ". " << reject_reason);
                    return {};
                }
            }
            else
            {
                entry.actual_new_part_name = entry.new_part_name;
            }

            return replica;
        }
    }

    return {};
}


String StorageReplicatedMergeTree::findReplicaHavingCoveringPart(
    const String & part_name, bool active, String & found_part_name)
{
    auto zookeeper = getZooKeeper();
    Strings replicas = zookeeper->getChildren(zookeeper_path + "/replicas");

    /// Select replicas in uniformly random order.
    std::shuffle(replicas.begin(), replicas.end(), rng);

    String largest_part_found;
    String largest_replica_found;

    for (const String & replica : replicas)
    {
        if (replica == replica_name)
            continue;

        if (active && !zookeeper->exists(zookeeper_path + "/replicas/" + replica + "/is_active"))
            continue;

        Strings parts = zookeeper->getChildren(zookeeper_path + "/replicas/" + replica + "/parts");
        for (const String & part_on_replica : parts)
        {
            if (part_on_replica == part_name
                || MergeTreePartInfo::contains(part_on_replica, part_name, data.format_version))
            {
                if (largest_part_found.empty()
                    || MergeTreePartInfo::contains(part_on_replica, largest_part_found, data.format_version))
                {
                    largest_part_found = part_on_replica;
                    largest_replica_found = replica;
                }
            }
        }
    }

    found_part_name = largest_part_found;
    return largest_replica_found;
}



/** If a quorum is tracked for a part, update information about it in ZK.
  */
void StorageReplicatedMergeTree::updateQuorum(const String & part_name)
{
    auto zookeeper = getZooKeeper();

    /// Information on which replicas a part has been added, if the quorum has not yet been reached.
    const String quorum_status_path = zookeeper_path + "/quorum/status";
    /// The name of the previous part for which the quorum was reached.
    const String quorum_last_part_path = zookeeper_path + "/quorum/last_part";

    String value;
    zkutil::Stat stat;

    /// If there is no node, then all quorum INSERTs have already reached the quorum, and nothing is needed.
    while (zookeeper->tryGet(quorum_status_path, value, &stat))
    {
        ReplicatedMergeTreeQuorumEntry quorum_entry;
        quorum_entry.fromString(value);

        if (quorum_entry.part_name != part_name)
        {
            /// The quorum has already been achieved. Moreover, another INSERT with a quorum has already started.
            break;
        }

        quorum_entry.replicas.insert(replica_name);

        if (quorum_entry.replicas.size() >= quorum_entry.required_number_of_replicas)
        {
            /// The quorum is reached. Delete the node, and update information about the last part that was successfully written with quorum.

            zkutil::Requests ops;
            zkutil::Responses responses;
            ops.emplace_back(zkutil::makeRemoveRequest(quorum_status_path, stat.version));
            ops.emplace_back(zkutil::makeSetRequest(quorum_last_part_path, part_name, -1));
            auto code = zookeeper->tryMulti(ops, responses);

            if (code == ZooKeeperImpl::ZooKeeper::ZOK)
            {
                break;
            }
            else if (code == ZooKeeperImpl::ZooKeeper::ZNONODE)
            {
                /// The quorum has already been achieved.
                break;
            }
            else if (code == ZooKeeperImpl::ZooKeeper::ZBADVERSION)
            {
                /// Node was updated meanwhile. We must re-read it and repeat all the actions.
                continue;
            }
            else
                throw zkutil::KeeperException(code, quorum_status_path);
        }
        else
        {
            /// We update the node, registering there one more replica.
            auto code = zookeeper->trySet(quorum_status_path, quorum_entry.toString(), stat.version);

            if (code == ZooKeeperImpl::ZooKeeper::ZOK)
            {
                break;
            }
            else if (code == ZooKeeperImpl::ZooKeeper::ZNONODE)
            {
                /// The quorum has already been achieved.
                break;
            }
            else if (code == ZooKeeperImpl::ZooKeeper::ZBADVERSION)
            {
                /// Node was updated meanwhile. We must re-read it and repeat all the actions.
                continue;
            }
            else
                throw zkutil::KeeperException(code, quorum_status_path);
        }
    }
}


bool StorageReplicatedMergeTree::fetchPart(const String & part_name, const String & replica_path, bool to_detached, size_t quorum)
{
    if (auto part = data.getPartIfExists(part_name, {MergeTreeDataPart::State::Outdated, MergeTreeDataPart::State::Deleting}))
    {
        LOG_DEBUG(log, "Part " << part->getNameWithState() << " should be deleted after previous attempt before fetch");
        /// Force immediate parts cleanup to delete the part that was left from the previous fetch attempt.
        cleanup_thread->schedule();
        return false;
    }

    {
        std::lock_guard<std::mutex> lock(currently_fetching_parts_mutex);
        if (!currently_fetching_parts.insert(part_name).second)
        {
            LOG_DEBUG(log, "Part " << part_name << " is already fetching right now");
            return false;
        }
    }

    SCOPE_EXIT
    ({
        std::lock_guard<std::mutex> lock(currently_fetching_parts_mutex);
        currently_fetching_parts.erase(part_name);
    });

    LOG_DEBUG(log, "Fetching part " << part_name << " from " << replica_path);

    TableStructureReadLockPtr table_lock;
    if (!to_detached)
        table_lock = lockStructure(true, __PRETTY_FUNCTION__);

    /// Logging
    Stopwatch stopwatch;
    MergeTreeData::MutableDataPartPtr part;
    MergeTreeData::DataPartsVector replaced_parts;

    auto write_part_log = [&] (const ExecutionStatus & execution_status)
    {
        writePartLog(
            PartLogElement::DOWNLOAD_PART, execution_status, stopwatch.elapsed(),
            part_name, part, replaced_parts, nullptr);
    };

    ReplicatedMergeTreeAddress address(getZooKeeper()->get(replica_path + "/host"));
    auto timeouts = ConnectionTimeouts::getHTTPTimeouts(context.getSettingsRef());

    try
    {
        part = fetcher.fetchPart(part_name, replica_path, address.host, address.replication_port, timeouts, to_detached);

        if (!to_detached)
        {
            MergeTreeData::Transaction transaction;
            data.renameTempPartAndReplace(part, nullptr, &transaction);

            /** NOTE
              * Here, an error occurs if ALTER occurred with a change in the column type or column deletion,
              *  and the part on remote server has not yet been modified.
              * After a while, one of the following attempts to make `fetchPart` succeed.
              */
            replaced_parts = checkPartChecksumsAndCommit(transaction, part);

            /** If a quorum is tracked for this part, you must update it.
              * If you do not have time, in case of losing the session, when you restart the server - see the `ReplicatedMergeTreeRestartingThread::updateQuorumIfWeHavePart` method.
              */
            if (quorum)
                updateQuorum(part_name);

            merge_selecting_task->schedule();

            for (const auto & replaced_part : replaced_parts)
            {
                LOG_DEBUG(log, "Part " << replaced_part->name << " is rendered obsolete by fetching part " << part_name);
                ProfileEvents::increment(ProfileEvents::ObsoleteReplicatedParts);
            }

            write_part_log({});
        }
        else
        {
            part->renameTo("detached/" + part_name);
        }
    }
    catch (...)
    {
        if (!to_detached)
            write_part_log(ExecutionStatus::fromCurrentException());

        throw;
    }

    ProfileEvents::increment(ProfileEvents::ReplicatedPartFetches);

    LOG_DEBUG(log, "Fetched part " << part_name << " from " << replica_path << (to_detached ? " (to 'detached' directory)" : ""));
    return true;
}


void StorageReplicatedMergeTree::startup()
{
    if (is_readonly)
        return;

    queue.initialize(
        zookeeper_path, replica_path,
        database_name + "." + table_name + " (ReplicatedMergeTreeQueue)",
        data.getDataParts(), current_zookeeper);

    queue.pullLogsToQueue(current_zookeeper);
    last_queue_update_finish_time.store(time(nullptr));
    /// NOTE: not updating last_queue_update_start_time because it must contain the time when
    /// the notification of queue change was received. In the beginning it is effectively infinite.

    StoragePtr ptr = shared_from_this();
    InterserverIOEndpointPtr data_parts_exchange_endpoint = std::make_shared<DataPartsExchange::Service>(data, ptr);
    data_parts_exchange_endpoint_holder = std::make_shared<InterserverIOEndpointHolder>(
        data_parts_exchange_endpoint->getId(replica_path), data_parts_exchange_endpoint, context.getInterserverIOHandler());

    /// In this thread replica will be activated.
    restarting_thread = std::make_unique<ReplicatedMergeTreeRestartingThread>(*this);

    /// Wait while restarting_thread initializes LeaderElection (and so on) or makes first attmept to do it
    startup_event.wait();
}


void StorageReplicatedMergeTree::shutdown()
{
    if (restarting_thread)
    {
        restarting_thread->stop();
        restarting_thread.reset();
    }

    if (data_parts_exchange_endpoint_holder)
    {
        data_parts_exchange_endpoint_holder->getBlocker().cancelForever();
        data_parts_exchange_endpoint_holder = nullptr;
    }

    fetcher.blocker.cancelForever();
}


StorageReplicatedMergeTree::~StorageReplicatedMergeTree()
{
    try
    {
        shutdown();
    }
    catch(...)
    {
        tryLogCurrentException(__PRETTY_FUNCTION__);
    }
}


BlockInputStreams StorageReplicatedMergeTree::read(
    const Names & column_names,
    const SelectQueryInfo & query_info,
    const Context & context,
    QueryProcessingStage::Enum & processed_stage,
    const size_t max_block_size,
    const unsigned num_streams)
{
    const Settings & settings = context.getSettingsRef();

    /** The `select_sequential_consistency` setting has two meanings:
    * 1. To throw an exception if on a replica there are not all parts which have been written down on quorum of remaining replicas.
    * 2. Do not read parts that have not yet been written to the quorum of the replicas.
    * For this you have to synchronously go to ZooKeeper.
    */
    Int64 max_block_number_to_read = 0;
    if (settings.select_sequential_consistency)
    {
        auto zookeeper = getZooKeeper();

        String last_part;
        zookeeper->tryGet(zookeeper_path + "/quorum/last_part", last_part);

        if (!last_part.empty() && !data.getActiveContainingPart(last_part))    /// TODO Disable replica for distributed queries.
            throw Exception("Replica doesn't have part " + last_part + " which was successfully written to quorum of other replicas."
                " Send query to another replica or disable 'select_sequential_consistency' setting.", ErrorCodes::REPLICA_IS_NOT_IN_QUORUM);

        if (last_part.empty())  /// If no part has been written with quorum.
        {
            String quorum_str;
            if (zookeeper->tryGet(zookeeper_path + "/quorum/status", quorum_str))
            {
                ReplicatedMergeTreeQuorumEntry quorum_entry;
                quorum_entry.fromString(quorum_str);
                auto part_info = MergeTreePartInfo::fromPartName(quorum_entry.part_name, data.format_version);
                max_block_number_to_read = part_info.min_block - 1;
            }
        }
        else
        {
            auto part_info = MergeTreePartInfo::fromPartName(last_part, data.format_version);
            max_block_number_to_read = part_info.max_block;
        }
    }

    return reader.read(
        column_names, query_info, context, processed_stage, max_block_size, num_streams, max_block_number_to_read);
}


void StorageReplicatedMergeTree::assertNotReadonly() const
{
    if (is_readonly)
        throw Exception("Table is in readonly mode", ErrorCodes::TABLE_IS_READ_ONLY);
}


BlockOutputStreamPtr StorageReplicatedMergeTree::write(const ASTPtr & /*query*/, const Settings & settings)
{
    assertNotReadonly();

    bool deduplicate = data.settings.replicated_deduplication_window != 0 && settings.insert_deduplicate;

    return std::make_shared<ReplicatedMergeTreeBlockOutputStream>(*this,
        settings.insert_quorum, settings.insert_quorum_timeout.totalMilliseconds(), deduplicate);
}


bool StorageReplicatedMergeTree::optimize(const ASTPtr & query, const ASTPtr & partition, bool final, bool deduplicate, const Context & context)
{
    assertNotReadonly();

    if (!is_leader)
    {
        sendRequestToLeaderReplica(query, context.getSettingsRef());
        return true;
    }

    ReplicatedMergeTreeLogEntryData merge_entry;
    {
        /// We must select parts for merge under merge_selecting_mutex because other threads
        /// (merge_selecting_thread or OPTIMIZE queries) could assign new merges.
        std::lock_guard<std::mutex> merge_selecting_lock(merge_selecting_mutex);

<<<<<<< HEAD
        MergeTreeDataMergerMutator::FuturePart future_merged_part;
        String disable_reason;
        bool selected = false;

        auto zookeeper = getZooKeeper();
        ReplicatedMergeTreeMergePredicate can_merge = queue.getMergePredicate(zookeeper);

        if (!partition)
        {
            if (final)
                throw Exception("FINAL flag for OPTIMIZE query on Replicated table is meaningful only with specified PARTITION", ErrorCodes::BAD_ARGUMENTS);

            selected = merger_mutator.selectPartsToMerge(
                future_merged_part, true, data.settings.max_bytes_to_merge_at_max_space_in_pool, can_merge, &disable_reason);
        }
        else
        {
            UInt64 disk_space = DiskSpaceMonitor::getUnreservedFreeSpace(full_path);
            String partition_id = data.getPartitionIDFromQuery(partition, context);
            selected = merger_mutator.selectAllPartsToMergeWithinPartition(
                future_merged_part, disk_space, can_merge, partition_id, final, &disable_reason);
        }

=======
        size_t disk_space = DiskSpaceMonitor::getUnreservedFreeSpace(full_path);
        auto zookeeper = getZooKeeper();
        ReplicatedMergeTreeMergePredicate can_merge = queue.getMergePredicate(zookeeper);

>>>>>>> 4d1c4704
        auto handle_noop = [&] (const String & message)
        {
            if (context.getSettingsRef().optimize_throw_if_noop)
                throw Exception(message, ErrorCodes::CANNOT_ASSIGN_OPTIMIZE);
            return false;
        };

        if (!partition && final)
        {
            MergeTreeData::DataPartsVector data_parts = data.getDataPartsVector();
            std::unordered_set<String> partition_ids;

            for (const MergeTreeData::DataPartPtr & part : data_parts)
                partition_ids.emplace(part->info.partition_id);

            for (const String & partition_id : partition_ids)
            {
                MergeTreeDataMergerMutator::FuturePart future_merged_part;
                bool selected = merger_mutator.selectAllPartsToMergeWithinPartition(
                    future_merged_part, disk_space, can_merge, partition_id, true, nullptr);
                if (selected &&
                    !createLogEntryToMergeParts(zookeeper, future_merged_part.parts, future_merged_part.name, deduplicate, &merge_entry))
                    return handle_noop("Can't create merge queue node in ZooKeeper");
            }
        }
        else
        {
            MergeTreeDataMergerMutator::FuturePart future_merged_part;
            String disable_reason;
            bool selected = false;
            if (!partition)
            {
                selected = merger_mutator.selectPartsToMerge(
                    future_merged_part, true, data.settings.max_bytes_to_merge_at_max_space_in_pool, can_merge, &disable_reason);
            }
            else
            {
                String partition_id = data.getPartitionIDFromQuery(partition, context);
                selected = merger_mutator.selectAllPartsToMergeWithinPartition(
                    future_merged_part, disk_space, can_merge, partition_id, final, &disable_reason);
            }

            if (!selected)
            {
                LOG_INFO(log, "Cannot select parts for optimization" + (disable_reason.empty() ? "" : ": " + disable_reason));
                return handle_noop(disable_reason);
            }

            if (!createLogEntryToMergeParts(zookeeper, future_merged_part.parts, future_merged_part.name, deduplicate, &merge_entry))
                return handle_noop("Can't create merge queue node in ZooKeeper");
        }
    }

    /// TODO: Bad setting name for such purpose
    if (context.getSettingsRef().replication_alter_partitions_sync != 0)
        waitForAllReplicasToProcessLogEntry(merge_entry);

    return true;
}


void StorageReplicatedMergeTree::alter(const AlterCommands & params,
    const String & /*database_name*/, const String & /*table_name*/, const Context & context)
{
    assertNotReadonly();

    LOG_DEBUG(log, "Doing ALTER");

    int new_columns_version = -1;   /// Initialization is to suppress (useless) false positive warning found by cppcheck.
    String new_columns_str;
    zkutil::Stat stat;

    {
        /// Just to read current structure. Alter will be done in separate thread.
        auto table_lock = lockStructure(false, __PRETTY_FUNCTION__);

        if (is_readonly)
            throw Exception("Can't ALTER readonly table", ErrorCodes::TABLE_IS_READ_ONLY);

        data.checkAlter(params);

        for (const AlterCommand & param : params)
            if (param.type == AlterCommand::MODIFY_PRIMARY_KEY)
                throw Exception("Modification of primary key is not supported for replicated tables", ErrorCodes::NOT_IMPLEMENTED);

        ColumnsDescription new_columns = data.getColumns();
        params.apply(new_columns);

        new_columns_str = new_columns.toString();

        /// Do ALTER.
        getZooKeeper()->set(zookeeper_path + "/columns", new_columns_str, -1, &stat);

        new_columns_version = stat.version;
    }

    LOG_DEBUG(log, "Updated columns in ZooKeeper. Waiting for replicas to apply changes.");

    /// Wait until all replicas will apply ALTER.

    /// Subscribe to change of columns, to finish waiting if someone will do another ALTER.
    if (!getZooKeeper()->exists(zookeeper_path + "/columns", &stat, alter_query_event))
        throw Exception(zookeeper_path + "/columns doesn't exist", ErrorCodes::NOT_FOUND_NODE);

    if (stat.version != new_columns_version)
    {
        LOG_WARNING(log, zookeeper_path + "/columns changed before this ALTER finished; "
            "overlapping ALTER-s are fine but use caution with nontransitive changes");
        return;
    }

    Strings replicas = getZooKeeper()->getChildren(zookeeper_path + "/replicas");

    std::set<String> inactive_replicas;
    std::set<String> timed_out_replicas;

    time_t replication_alter_columns_timeout = context.getSettingsRef().replication_alter_columns_timeout;

    for (const String & replica : replicas)
    {
        LOG_DEBUG(log, "Waiting for " << replica << " to apply changes");

        while (!shutdown_called)
        {
            /// Replica could be inactive.
            if (!getZooKeeper()->exists(zookeeper_path + "/replicas/" + replica + "/is_active"))
            {
                LOG_WARNING(log, "Replica " << replica << " is not active during ALTER query."
                    " ALTER will be done asynchronously when replica becomes active.");

                inactive_replicas.emplace(replica);
                break;
            }

            String replica_columns_str;

            /// Replica could has been removed.
            if (!getZooKeeper()->tryGet(zookeeper_path + "/replicas/" + replica + "/columns", replica_columns_str, &stat))
            {
                LOG_WARNING(log, replica << " was removed");
                break;
            }

            int replica_columns_version = stat.version;

            /// The ALTER has been successfully applied.
            if (replica_columns_str == new_columns_str)
                break;

            if (!getZooKeeper()->exists(zookeeper_path + "/columns", &stat))
                throw Exception(zookeeper_path + "/columns doesn't exist", ErrorCodes::NOT_FOUND_NODE);

            if (stat.version != new_columns_version)
            {
                LOG_WARNING(log, zookeeper_path + "/columns changed before ALTER finished; "
                    "overlapping ALTER-s are fine but use caution with nontransitive changes");
                return;
            }

            if (!getZooKeeper()->exists(zookeeper_path + "/replicas/" + replica + "/columns", &stat, alter_query_event))
            {
                LOG_WARNING(log, replica << " was removed");
                break;
            }

            if (stat.version != replica_columns_version)
                continue;

            if (!replication_alter_columns_timeout)
            {
                alter_query_event->wait();
                /// Everything is fine.
            }
            else if (alter_query_event->tryWait(replication_alter_columns_timeout * 1000))
            {
                /// Everything is fine.
            }
            else
            {
                LOG_WARNING(log, "Timeout when waiting for replica " << replica << " to apply ALTER."
                    " ALTER will be done asynchronously.");

                timed_out_replicas.emplace(replica);
                break;
            }
        }

        if (shutdown_called)
            throw Exception("Alter is not finished because table shutdown was called. Alter will be done after table restart.",
                ErrorCodes::UNFINISHED);

        if (!inactive_replicas.empty() || !timed_out_replicas.empty())
        {
            std::stringstream exception_message;
            exception_message << "Alter is not finished because";

            if (!inactive_replicas.empty())
            {
                exception_message << " some replicas are inactive right now";

                for (auto it = inactive_replicas.begin(); it != inactive_replicas.end(); ++it)
                    exception_message << (it == inactive_replicas.begin() ? ": " : ", ") << *it;
            }

            if (!timed_out_replicas.empty() && !inactive_replicas.empty())
                exception_message << " and";

            if (!timed_out_replicas.empty())
            {
                exception_message << " timeout when waiting for some replicas";

                for (auto it = timed_out_replicas.begin(); it != timed_out_replicas.end(); ++it)
                    exception_message << (it == timed_out_replicas.begin() ? ": " : ", ") << *it;

                exception_message << " (replication_alter_columns_timeout = " << replication_alter_columns_timeout << ")";
            }

            exception_message << ". Alter will be done asynchronously.";

            throw Exception(exception_message.str(), ErrorCodes::UNFINISHED);
        }
    }

    LOG_DEBUG(log, "ALTER finished");
}


/// If new version returns ordinary name, else returns part name containing the first and last month of the month
static String getPartNamePossiblyFake(MergeTreeDataFormatVersion format_version, const MergeTreePartInfo & part_info)
{
    if (format_version < MERGE_TREE_DATA_MIN_FORMAT_VERSION_WITH_CUSTOM_PARTITIONING)
    {
        /// The date range is all month long.
        const auto & lut = DateLUT::instance();
        time_t start_time = lut.YYYYMMDDToDate(parse<UInt32>(part_info.partition_id + "01"));
        DayNum left_date = lut.toDayNum(start_time);
        DayNum right_date = DayNum(static_cast<size_t>(left_date) + lut.daysInMonth(start_time) - 1);
        return part_info.getPartNameV0(left_date, right_date);
    }

    return part_info.getPartName();
}

bool StorageReplicatedMergeTree::getFakePartCoveringAllPartsInPartition(const String & partition_id, MergeTreePartInfo & part_info)
{
    /// Even if there is no data in the partition, you still need to mark the range for deletion.
    /// - Because before executing DETACH, tasks for downloading parts to this partition can be executed.
    Int64 left = 0;

    /** Let's skip one number in `block_numbers` for the partition being deleted, and we will only delete parts until this number.
      * This prohibits merges of deleted parts with the new inserted data.
      * Invariant: merges of deleted parts with other parts do not appear in the log.
      * NOTE: If you need to similarly support a `DROP PART` request, you will have to think of some new mechanism for it,
      *     to guarantee this invariant.
      */
    Int64 right;
    Int64 mutation_version;

    {
        auto zookeeper = getZooKeeper();
        auto block_number_lock = allocateBlockNumber(partition_id, zookeeper);
        right = block_number_lock->getNumber();
        block_number_lock->unlock();
        mutation_version = queue.getCurrentMutationVersion(partition_id, right);
    }

    /// Empty partition.
    if (right == 0)
        return false;

    --right;

    /// Artificial high level is choosen, to make this part "covering" all parts inside.
    part_info = MergeTreePartInfo(partition_id, left, right, MergeTreePartInfo::MAX_LEVEL, mutation_version);
    return true;
}


void StorageReplicatedMergeTree::clearColumnInPartition(
    const ASTPtr & partition, const Field & column_name, const Context & context)
{
    assertNotReadonly();

    /// We don't block merges, so anyone can manage this task (not only leader)

    String partition_id = data.getPartitionIDFromQuery(partition, context);
    MergeTreePartInfo drop_range_info;

    if (!getFakePartCoveringAllPartsInPartition(partition_id, drop_range_info))
    {
        LOG_INFO(log, "Will not clear partition " << partition_id << ", it is empty.");
        return;
    }

    /// We allocated new block number for this part, so new merges can't merge clearing parts with new ones

    LogEntry entry;
    entry.type = LogEntry::CLEAR_COLUMN;
    entry.new_part_name = getPartNamePossiblyFake(data.format_version, drop_range_info);
    entry.column_name = column_name.safeGet<String>();
    entry.create_time = time(nullptr);

    String log_znode_path = getZooKeeper()->create(zookeeper_path + "/log/log-", entry.toString(), zkutil::CreateMode::PersistentSequential);
    entry.znode_name = log_znode_path.substr(log_znode_path.find_last_of('/') + 1);

    /// If necessary, wait until the operation is performed on itself or on all replicas.
    if (context.getSettingsRef().replication_alter_partitions_sync != 0)
    {
        if (context.getSettingsRef().replication_alter_partitions_sync == 1)
            waitForReplicaToProcessLogEntry(replica_name, entry);
        else
            waitForAllReplicasToProcessLogEntry(entry);
    }
}


void StorageReplicatedMergeTree::dropPartition(const ASTPtr & query, const ASTPtr & partition, bool detach, const Context & context)
{
    assertNotReadonly();

    zkutil::ZooKeeperPtr zookeeper = getZooKeeper();

    if (!is_leader)
    {
        sendRequestToLeaderReplica(query, context.getSettingsRef());
        return;
    }

    String partition_id = data.getPartitionIDFromQuery(partition, context);

    LogEntry entry;
    if (dropPartsInPartition(*zookeeper, partition_id, entry, detach))
    {
        /// If necessary, wait until the operation is performed on itself or on all replicas.
        if (context.getSettingsRef().replication_alter_partitions_sync != 0)
        {
            if (context.getSettingsRef().replication_alter_partitions_sync == 1)
                waitForReplicaToProcessLogEntry(replica_name, entry);
            else
                waitForAllReplicasToProcessLogEntry(entry);
        }
    }
}


void StorageReplicatedMergeTree::truncate(const ASTPtr & query)
{
    assertNotReadonly();

    zkutil::ZooKeeperPtr zookeeper = getZooKeeper();

    if (!is_leader)
    {
        sendRequestToLeaderReplica(query, context.getSettingsRef());
        return;
    }

    Strings partitions = zookeeper->getChildren(zookeeper_path + "/block_numbers");

    for (String & partition_id : partitions)
    {
        LogEntry entry;

        if (dropPartsInPartition(*zookeeper, partition_id, entry, false))
            waitForAllReplicasToProcessLogEntry(entry);
    }
}


void StorageReplicatedMergeTree::attachPartition(const ASTPtr & partition, bool attach_part, const Context & context)
{
    assertNotReadonly();

    String partition_id;

    if (attach_part)
        partition_id = typeid_cast<const ASTLiteral &>(*partition).value.safeGet<String>();
    else
        partition_id = data.getPartitionIDFromQuery(partition, context);

    String source_dir = "detached/";

    /// Let's compose a list of parts that should be added.
    Strings parts;
    if (attach_part)
    {
        parts.push_back(partition_id);
    }
    else
    {
        LOG_DEBUG(log, "Looking for parts for partition " << partition_id << " in " << source_dir);
        ActiveDataPartSet active_parts(data.format_version);

        std::set<String> part_names;
        for (Poco::DirectoryIterator it = Poco::DirectoryIterator(full_path + source_dir); it != Poco::DirectoryIterator(); ++it)
        {
            String name = it.name();
            MergeTreePartInfo part_info;
            if (!MergeTreePartInfo::tryParsePartName(name, &part_info, data.format_version))
                continue;
            if (part_info.partition_id != partition_id)
                continue;
            LOG_DEBUG(log, "Found part " << name);
            active_parts.add(name);
            part_names.insert(name);
        }
        LOG_DEBUG(log, active_parts.size() << " of them are active");
        parts = active_parts.getParts();

        /// Inactive parts rename so they can not be attached in case of repeated ATTACH.
        for (const auto & name : part_names)
        {
            String containing_part = active_parts.getContainingPart(name);
            if (!containing_part.empty() && containing_part != name)
                Poco::File(full_path + source_dir + name).renameTo(full_path + source_dir + "inactive_" + name);
        }
    }

    /// Synchronously check that added parts exist and are not broken. We will write checksums.txt if it does not exist.
    LOG_DEBUG(log, "Checking parts");
    std::vector<MergeTreeData::MutableDataPartPtr> loaded_parts;
    for (const String & part : parts)
    {
        LOG_DEBUG(log, "Checking part " << part);
        loaded_parts.push_back(data.loadPartAndFixMetadata(source_dir + part));
    }

    ReplicatedMergeTreeBlockOutputStream output(*this, 0, 0, false);   /// TODO Allow to use quorum here.
    for (auto & part : loaded_parts)
    {
        String old_name = part->name;
        output.writeExistingPart(part);
        LOG_DEBUG(log, "Attached part " << old_name << " as " << part->name);
    }
}


bool StorageReplicatedMergeTree::checkTableCanBeDropped() const
{
    /// Consider only synchronized data
    const_cast<MergeTreeData &>(getData()).recalculateColumnSizes();
    context.checkTableCanBeDropped(database_name, table_name, getData().getTotalActiveSizeInBytes());
    return true;
}


void StorageReplicatedMergeTree::drop()
{
    {
        auto zookeeper = tryGetZooKeeper();

        if (is_readonly || !zookeeper)
            throw Exception("Can't drop readonly replicated table (need to drop data in ZooKeeper as well)", ErrorCodes::TABLE_IS_READ_ONLY);

        // checkTableCanBeDropped(); // uncomment to feel yourself safe

        shutdown();

        if (zookeeper->expired())
            throw Exception("Table was not dropped because ZooKeeper session has expired.", ErrorCodes::TABLE_WAS_NOT_DROPPED);

        LOG_INFO(log, "Removing replica " << replica_path);
        replica_is_active_node = nullptr;
        zookeeper->tryRemoveRecursive(replica_path);

        /// Check that `zookeeper_path` exists: it could have been deleted by another replica after execution of previous line.
        Strings replicas;
        if (zookeeper->tryGetChildren(zookeeper_path + "/replicas", replicas) == ZooKeeperImpl::ZooKeeper::ZOK && replicas.empty())
        {
            LOG_INFO(log, "Removing table " << zookeeper_path << " (this might take several minutes)");
            zookeeper->tryRemoveRecursive(zookeeper_path);
        }
    }

    data.dropAllData();
}


void StorageReplicatedMergeTree::rename(const String & new_path_to_db, const String & new_database_name, const String & new_table_name)
{
    std::string new_full_path = new_path_to_db + escapeForFileName(new_table_name) + '/';

    data.setPath(new_full_path);

    database_name = new_database_name;
    table_name = new_table_name;
    full_path = new_full_path;

    /// Update table name in zookeeper
    auto zookeeper = getZooKeeper();
    zookeeper->set(replica_path + "/host", getReplicatedMergeTreeAddress().toString());

    /// TODO: You can update names of loggers.
}


bool StorageReplicatedMergeTree::existsNodeCached(const std::string & path)
{
    {
        std::lock_guard<std::mutex> lock(existing_nodes_cache_mutex);
        if (existing_nodes_cache.count(path))
            return true;
    }

    bool res = getZooKeeper()->exists(path);

    if (res)
    {
        std::lock_guard<std::mutex> lock(existing_nodes_cache_mutex);
        existing_nodes_cache.insert(path);
    }

    return res;
}


std::optional<EphemeralLockInZooKeeper>
StorageReplicatedMergeTree::allocateBlockNumber(
    const String & partition_id, zkutil::ZooKeeperPtr & zookeeper, const String & zookeeper_block_id_path)
{
    /// Lets check for duplicates in advance, to avoid superflous block numbers allocation
    zkutil::Requests deduplication_check_ops;
    if (!zookeeper_block_id_path.empty())
    {
        deduplication_check_ops.emplace_back(zkutil::makeCreateRequest(zookeeper_block_id_path, "", zkutil::CreateMode::Persistent));
        deduplication_check_ops.emplace_back(zkutil::makeRemoveRequest(zookeeper_block_id_path, -1));
    }

    String block_numbers_path = zookeeper_path + "/block_numbers";
    String partition_path = block_numbers_path + "/" + partition_id;

    if (!existsNodeCached(partition_path))
    {
        zkutil::Requests ops;
        ops.push_back(zkutil::makeCreateRequest(partition_path, "", zkutil::CreateMode::Persistent));
        /// We increment data version of the block_numbers node so that it becomes possible
        /// to check in a ZK transaction that the set of partitions didn't change
        /// (unfortunately there is no CheckChildren op).
        ops.push_back(zkutil::makeSetRequest(block_numbers_path, "", -1));

        zkutil::Responses responses;
        int code = zookeeper->tryMulti(ops, responses);
        if (code && code != ZooKeeperImpl::ZooKeeper::ZNODEEXISTS)
            zkutil::KeeperMultiException::check(code, ops, responses);
    }

    EphemeralLockInZooKeeper lock;
    /// 2 RTT
    try
    {
        lock = EphemeralLockInZooKeeper(
            partition_path + "/block-", zookeeper_path + "/temp", *zookeeper, &deduplication_check_ops);
    }
    catch (const zkutil::KeeperMultiException & e)
    {
        if (e.code == ZooKeeperImpl::ZooKeeper::ZNODEEXISTS && e.getPathForFirstFailedOp() == zookeeper_block_id_path)
            return {};

        throw Exception("Cannot allocate block number in ZooKeeper: " + e.displayText(), ErrorCodes::KEEPER_EXCEPTION);
    }
    catch (const zkutil::KeeperException & e)
    {
        throw Exception("Cannot allocate block number in ZooKeeper: " + e.displayText(), ErrorCodes::KEEPER_EXCEPTION);
    }

    return {std::move(lock)};
}


void StorageReplicatedMergeTree::waitForAllReplicasToProcessLogEntry(const ReplicatedMergeTreeLogEntryData & entry)
{
    LOG_DEBUG(log, "Waiting for all replicas to process " << entry.znode_name);

    Strings replicas = getZooKeeper()->getChildren(zookeeper_path + "/replicas");
    for (const String & replica : replicas)
        waitForReplicaToProcessLogEntry(replica, entry);

    LOG_DEBUG(log, "Finished waiting for all replicas to process " << entry.znode_name);
}


void StorageReplicatedMergeTree::waitForReplicaToProcessLogEntry(const String & replica, const ReplicatedMergeTreeLogEntryData & entry)
{
    String entry_str = entry.toString();
    String log_node_name;

    /** Two types of entries can be passed to this function
      * 1. (more often) From `log` directory - a common log, from where replicas copy entries to their queue.
      * 2. From the `queue` directory of one of the replicas.
      *
      * The problem is that the numbers (`sequential` node) of the queue elements in `log` and in `queue` do not match.
      * (And the numbers of the same log element for different replicas do not match in the `queue`.)
      *
      * Therefore, you should consider these cases separately.
      */

    /** First, you need to wait until replica takes `queue` element from the `log` to its queue,
      *  if it has not been done already (see the `pullLogsToQueue` function).
      *
      * To do this, check its node `log_pointer` - the maximum number of the element taken from `log` + 1.
      */

    if (startsWith(entry.znode_name, "log-"))
    {
        /** In this case, just take the number from the node name `log-xxxxxxxxxx`.
          */

        UInt64 log_index = parse<UInt64>(entry.znode_name.substr(entry.znode_name.size() - 10));
        log_node_name = entry.znode_name;

        LOG_DEBUG(log, "Waiting for " << replica << " to pull " << log_node_name << " to queue");

        /// Let's wait until entry gets into the replica queue.
        while (true)
        {
            zkutil::EventPtr event = std::make_shared<Poco::Event>();

            String log_pointer = getZooKeeper()->get(zookeeper_path + "/replicas/" + replica + "/log_pointer", nullptr, event);
            if (!log_pointer.empty() && parse<UInt64>(log_pointer) > log_index)
                break;

            event->wait();
        }
    }
    else if (startsWith(entry.znode_name, "queue-"))
    {
        /** In this case, the number of `log` node is unknown. You need look through everything from `log_pointer` to the end,
          *  looking for a node with the same content. And if we do not find it - then the replica has already taken this entry in its queue.
          */

        String log_pointer = getZooKeeper()->get(zookeeper_path + "/replicas/" + replica + "/log_pointer");

        Strings log_entries = getZooKeeper()->getChildren(zookeeper_path + "/log");
        UInt64 log_index = 0;
        bool found = false;

        for (const String & log_entry_name : log_entries)
        {
            log_index = parse<UInt64>(log_entry_name.substr(log_entry_name.size() - 10));

            if (!log_pointer.empty() && log_index < parse<UInt64>(log_pointer))
                continue;

            String log_entry_str;
            bool exists = getZooKeeper()->tryGet(zookeeper_path + "/log/" + log_entry_name, log_entry_str);
            if (exists && entry_str == log_entry_str)
            {
                found = true;
                log_node_name = log_entry_name;
                break;
            }
        }

        if (found)
        {
            LOG_DEBUG(log, "Waiting for " << replica << " to pull " << log_node_name << " to queue");

            /// Let's wait until the entry gets into the replica queue.
            while (true)
            {
                zkutil::EventPtr event = std::make_shared<Poco::Event>();

                String log_pointer = getZooKeeper()->get(zookeeper_path + "/replicas/" + replica + "/log_pointer", nullptr, event);
                if (!log_pointer.empty() && parse<UInt64>(log_pointer) > log_index)
                    break;

                event->wait();
            }
        }
    }
    else
        throw Exception("Logical error: unexpected name of log node: " + entry.znode_name, ErrorCodes::LOGICAL_ERROR);

    if (!log_node_name.empty())
        LOG_DEBUG(log, "Looking for node corresponding to " << log_node_name << " in " << replica << " queue");
    else
        LOG_DEBUG(log, "Looking for corresponding node in " << replica << " queue");

    /** Second - find the corresponding entry in the queue of the specified replica.
      * Its number may match neither the `log` node nor the `queue` node of the current replica (for us).
      * Therefore, we search by comparing the content.
      */

    Strings queue_entries = getZooKeeper()->getChildren(zookeeper_path + "/replicas/" + replica + "/queue");
    String queue_entry_to_wait_for;

    for (const String & entry_name : queue_entries)
    {
        String queue_entry_str;
        bool exists = getZooKeeper()->tryGet(zookeeper_path + "/replicas/" + replica + "/queue/" + entry_name, queue_entry_str);
        if (exists && queue_entry_str == entry_str)
        {
            queue_entry_to_wait_for = entry_name;
            break;
        }
    }

    /// While looking for the record, it has already been executed and deleted.
    if (queue_entry_to_wait_for.empty())
    {
        LOG_DEBUG(log, "No corresponding node found. Assuming it has been already processed." " Found " << queue_entries.size() << " nodes.");
        return;
    }

    LOG_DEBUG(log, "Waiting for " << queue_entry_to_wait_for << " to disappear from " << replica << " queue");

    /// Third - wait until the entry disappears from the replica queue.
    getZooKeeper()->waitForDisappear(zookeeper_path + "/replicas/" + replica + "/queue/" + queue_entry_to_wait_for);
}


void StorageReplicatedMergeTree::getStatus(Status & res, bool with_zk_fields)
{
    auto zookeeper = tryGetZooKeeper();

    res.is_leader = is_leader;
    res.is_readonly = is_readonly;
    res.is_session_expired = !zookeeper || zookeeper->expired();

    res.queue = queue.getStatus();
    res.absolute_delay = getAbsoluteDelay(); /// NOTE: may be slightly inconsistent with queue status.

    res.parts_to_check = part_check_thread.size();

    res.zookeeper_path = zookeeper_path;
    res.replica_name = replica_name;
    res.replica_path = replica_path;
    res.columns_version = columns_version;

    if (res.is_session_expired || !with_zk_fields)
    {
        res.log_max_index = 0;
        res.log_pointer = 0;
        res.total_replicas = 0;
        res.active_replicas = 0;
    }
    else
    {
        auto log_entries = zookeeper->getChildren(zookeeper_path + "/log");

        if (log_entries.empty())
        {
            res.log_max_index = 0;
        }
        else
        {
            const String & last_log_entry = *std::max_element(log_entries.begin(), log_entries.end());
            res.log_max_index = parse<UInt64>(last_log_entry.substr(strlen("log-")));
        }

        String log_pointer_str = zookeeper->get(replica_path + "/log_pointer");
        res.log_pointer = log_pointer_str.empty() ? 0 : parse<UInt64>(log_pointer_str);

        auto all_replicas = zookeeper->getChildren(zookeeper_path + "/replicas");
        res.total_replicas = all_replicas.size();

        res.active_replicas = 0;
        for (const String & replica : all_replicas)
            if (zookeeper->exists(zookeeper_path + "/replicas/" + replica + "/is_active"))
                ++res.active_replicas;
    }
}


/// TODO: Probably it is better to have queue in ZK with tasks for leader (like DDL)
void StorageReplicatedMergeTree::sendRequestToLeaderReplica(const ASTPtr & query, const Settings & settings)
{
    auto live_replicas = getZooKeeper()->getChildren(zookeeper_path + "/leader_election");
    if (live_replicas.empty())
        throw Exception("No active replicas", ErrorCodes::NO_ACTIVE_REPLICAS);

    std::sort(live_replicas.begin(), live_replicas.end());
    const auto leader = getZooKeeper()->get(zookeeper_path + "/leader_election/" + live_replicas.front());

    if (leader == replica_name)
        throw Exception("Leader was suddenly changed or logical error.", ErrorCodes::LEADERSHIP_CHANGED);

    ReplicatedMergeTreeAddress leader_address(getZooKeeper()->get(zookeeper_path + "/replicas/" + leader + "/host"));

    /// TODO: add setters and getters interface for database and table fields of AST
    auto new_query = query->clone();
    if (auto * alter = typeid_cast<ASTAlterQuery *>(new_query.get()))
    {
        alter->database = leader_address.database;
        alter->table = leader_address.table;
    }
    else if (auto * optimize = typeid_cast<ASTOptimizeQuery *>(new_query.get()))
    {
        optimize->database = leader_address.database;
        optimize->table = leader_address.table;
    }
    else
        throw Exception("Can't proxy this query. Unsupported query type", ErrorCodes::NOT_IMPLEMENTED);

    /// Query send with current user credentials

    auto timeouts = ConnectionTimeouts::getTCPTimeoutsWithoutFailover(context.getSettingsRef());
    Connection connection(
        leader_address.host,
        leader_address.queries_port,
        leader_address.database,
        context.getClientInfo().current_user, context.getClientInfo().current_password, timeouts, "ClickHouse replica");

    RemoteBlockInputStream stream(connection, formattedAST(new_query), {}, context, &settings);
    NullBlockOutputStream output({});

    copyData(stream, output);
    return;
}


void StorageReplicatedMergeTree::getQueue(LogEntriesData & res, String & replica_name_)
{
    replica_name_ = replica_name;
    queue.getEntries(res);
}

time_t StorageReplicatedMergeTree::getAbsoluteDelay() const
{
    time_t min_unprocessed_insert_time = 0;
    time_t max_processed_insert_time = 0;
    queue.getInsertTimes(min_unprocessed_insert_time, max_processed_insert_time);

    /// Load start time, then finish time to avoid reporting false delay when start time is updated
    /// between loading of two variables.
    time_t queue_update_start_time = last_queue_update_start_time.load();
    time_t queue_update_finish_time = last_queue_update_finish_time.load();

    time_t current_time = time(nullptr);

    if (!queue_update_finish_time)
    {
        /// We have not updated queue even once yet (perhaps replica is readonly).
        /// As we have no info about the current state of replication log, return effectively infinite delay.
        return current_time;
    }
    else if (min_unprocessed_insert_time)
    {
        /// There are some unprocessed insert entries in queue.
        return (current_time > min_unprocessed_insert_time) ? (current_time - min_unprocessed_insert_time) : 0;
    }
    else if (queue_update_start_time > queue_update_finish_time)
    {
        /// Queue is empty, but there are some in-flight or failed queue update attempts
        /// (likely because of problems with connecting to ZooKeeper).
        /// Return the time passed since last attempt.
        return (current_time > queue_update_start_time) ? (current_time - queue_update_start_time) : 0;
    }
    else
    {
        /// Everything is up-to-date.
        return 0;
    }
}

void StorageReplicatedMergeTree::getReplicaDelays(time_t & out_absolute_delay, time_t & out_relative_delay)
{
    assertNotReadonly();

    time_t current_time = time(nullptr);

    out_absolute_delay = getAbsoluteDelay();
    out_relative_delay = 0;

    /** Relative delay is the maximum difference of absolute delay from any other replica,
      *  (if this replica lags behind any other live replica, or zero, otherwise).
      * Calculated only if the absolute delay is large enough.
      */

    if (out_absolute_delay < static_cast<time_t>(data.settings.min_relative_delay_to_yield_leadership))
        return;

    auto zookeeper = getZooKeeper();

    time_t max_replicas_unprocessed_insert_time = 0;
    bool have_replica_with_nothing_unprocessed = false;

    Strings replicas = zookeeper->getChildren(zookeeper_path + "/replicas");

    for (const auto & replica : replicas)
    {
        if (replica == replica_name)
            continue;

        /// Skip dead replicas.
        if (!zookeeper->exists(zookeeper_path + "/replicas/" + replica + "/is_active"))
            continue;

        String value;
        if (!zookeeper->tryGet(zookeeper_path + "/replicas/" + replica + "/min_unprocessed_insert_time", value))
            continue;

        time_t replica_time = value.empty() ? 0 : parse<time_t>(value);

        if (replica_time == 0)
        {
            /** Note
              * The conclusion that the replica does not lag may be incorrect,
              *  because the information about `min_unprocessed_insert_time` is taken
              *  only from that part of the log that has been moved to the queue.
              * If the replica for some reason has stalled `queueUpdatingTask`,
              *  then `min_unprocessed_insert_time` will be incorrect.
              */

            have_replica_with_nothing_unprocessed = true;
            break;
        }

        if (replica_time > max_replicas_unprocessed_insert_time)
            max_replicas_unprocessed_insert_time = replica_time;
    }

    if (have_replica_with_nothing_unprocessed)
        out_relative_delay = out_absolute_delay;
    else
    {
        max_replicas_unprocessed_insert_time = std::min(current_time, max_replicas_unprocessed_insert_time);
        time_t min_replicas_delay = current_time - max_replicas_unprocessed_insert_time;
        if (out_absolute_delay > min_replicas_delay)
            out_relative_delay = out_absolute_delay - min_replicas_delay;
    }
}


void StorageReplicatedMergeTree::fetchPartition(const ASTPtr & partition, const String & from_, const Context & context)
{
    String partition_id = data.getPartitionIDFromQuery(partition, context);

    String from = from_;
    if (from.back() == '/')
        from.resize(from.size() - 1);

    LOG_INFO(log, "Will fetch partition " << partition_id << " from shard " << from_);

    /** Let's check that there is no such partition in the `detached` directory (where we will write the downloaded parts).
      * Unreliable (there is a race condition) - such a partition may appear a little later.
      */
    Poco::DirectoryIterator dir_end;
    for (Poco::DirectoryIterator dir_it{data.getFullPath() + "detached/"}; dir_it != dir_end; ++dir_it)
    {
        MergeTreePartInfo part_info;
        if (MergeTreePartInfo::tryParsePartName(dir_it.name(), &part_info, data.format_version)
              && part_info.partition_id == partition_id)
            throw Exception("Detached partition " + partition_id + " already exists.", ErrorCodes::PARTITION_ALREADY_EXISTS);
    }

    zkutil::Strings replicas;
    zkutil::Strings active_replicas;
    String best_replica;

    {
        auto zookeeper = getZooKeeper();

        /// List of replicas of source shard.
        replicas = zookeeper->getChildren(from + "/replicas");

        /// Leave only active replicas.
        active_replicas.reserve(replicas.size());

        for (const String & replica : replicas)
            if (zookeeper->exists(from + "/replicas/" + replica + "/is_active"))
                active_replicas.push_back(replica);

        if (active_replicas.empty())
            throw Exception("No active replicas for shard " + from, ErrorCodes::NO_ACTIVE_REPLICAS);

        /** You must select the best (most relevant) replica.
        * This is a replica with the maximum `log_pointer`, then with the minimum `queue` size.
        * NOTE This is not exactly the best criteria. It does not make sense to download old partitions,
        *  and it would be nice to be able to choose the replica closest by network.
        * NOTE Of course, there are data races here. You can solve it by retrying.
        */
        Int64 max_log_pointer = -1;
        UInt64 min_queue_size = std::numeric_limits<UInt64>::max();

        for (const String & replica : active_replicas)
        {
            String current_replica_path = from + "/replicas/" + replica;

            String log_pointer_str = zookeeper->get(current_replica_path + "/log_pointer");
            Int64 log_pointer = log_pointer_str.empty() ? 0 : parse<UInt64>(log_pointer_str);

            zkutil::Stat stat;
            zookeeper->get(current_replica_path + "/queue", &stat);
            size_t queue_size = stat.numChildren;

            if (log_pointer > max_log_pointer
                || (log_pointer == max_log_pointer && queue_size < min_queue_size))
            {
                max_log_pointer = log_pointer;
                min_queue_size = queue_size;
                best_replica = replica;
            }
        }
    }

    if (best_replica.empty())
        throw Exception("Logical error: cannot choose best replica.", ErrorCodes::LOGICAL_ERROR);

    LOG_INFO(log, "Found " << replicas.size() << " replicas, " << active_replicas.size() << " of them are active."
        << " Selected " << best_replica << " to fetch from.");

    String best_replica_path = from + "/replicas/" + best_replica;

    /// Let's find out which parts are on the best replica.

    /** Trying to download these parts.
      * Some of them could be deleted due to the merge.
      * In this case, update the information about the available parts and try again.
      */

    unsigned try_no = 0;
    Strings missing_parts;
    do
    {
        if (try_no)
            LOG_INFO(log, "Some of parts (" << missing_parts.size() << ") are missing. Will try to fetch covering parts.");

        if (try_no >= 5)
            throw Exception("Too many retries to fetch parts from " + best_replica_path, ErrorCodes::TOO_MANY_RETRIES_TO_FETCH_PARTS);

        Strings parts = getZooKeeper()->getChildren(best_replica_path + "/parts");
        ActiveDataPartSet active_parts_set(data.format_version, parts);
        Strings parts_to_fetch;

        if (missing_parts.empty())
        {
            parts_to_fetch = active_parts_set.getParts();

            /// Leaving only the parts of the desired partition.
            Strings parts_to_fetch_partition;
            for (const String & part : parts_to_fetch)
            {
                if (MergeTreePartInfo::fromPartName(part, data.format_version).partition_id == partition_id)
                    parts_to_fetch_partition.push_back(part);
            }

            parts_to_fetch = std::move(parts_to_fetch_partition);

            if (parts_to_fetch.empty())
                throw Exception("Partition " + partition_id + " on " + best_replica_path + " doesn't exist", ErrorCodes::PARTITION_DOESNT_EXIST);
        }
        else
        {
            for (const String & missing_part : missing_parts)
            {
                String containing_part = active_parts_set.getContainingPart(missing_part);
                if (!containing_part.empty())
                    parts_to_fetch.push_back(containing_part);
                else
                    LOG_WARNING(log, "Part " << missing_part << " on replica " << best_replica_path << " has been vanished.");
            }
        }

        LOG_INFO(log, "Parts to fetch: " << parts_to_fetch.size());

        missing_parts.clear();
        for (const String & part : parts_to_fetch)
        {
            try
            {
                fetchPart(part, best_replica_path, true, 0);
            }
            catch (const DB::Exception & e)
            {
                if (e.code() != ErrorCodes::RECEIVED_ERROR_FROM_REMOTE_IO_SERVER && e.code() != ErrorCodes::RECEIVED_ERROR_TOO_MANY_REQUESTS)
                    throw;

                LOG_INFO(log, e.displayText());
                missing_parts.push_back(part);
            }
        }

        ++try_no;
    } while (!missing_parts.empty());
}


void StorageReplicatedMergeTree::freezePartition(const ASTPtr & partition, const String & with_name, const Context & context)
{
    data.freezePartition(partition, with_name, context);
}


void StorageReplicatedMergeTree::mutate(const MutationCommands & commands, const Context &)
{
    /// Overview of the mutation algorithm.
    ///
    /// When the client executes a mutation, this method is called. It acquires block numbers in all
    /// partitions, saves them in the mutation entry and writes the mutation entry to a new ZK node in
    /// the /mutations folder. This block numbers are needed to determine which parts should be mutated and
    /// which shouldn't (parts inserted after the mutation will have the block number higher than the
    /// block number acquired by the mutation in that partition and so will not be mutatied).
    /// This block number is called "mutation version" in that partition.
    ///
    /// Mutation versions are acquired atomically in all partitions, so the case when an insert in some
    /// partition has the block number higher than the mutation version but the following insert into another
    /// partition acquires the block number lower than the mutation version in that partition is impossible.
    /// Another important invariant: mutation entries appear in /mutations in the order of their mutation
    /// versions (in any partition). This means that mutations form a sequence and we can execute them in
    /// the order of their mutation versions and not worry that some mutation with the smaller version
    /// will suddenly appear.
    ///
    /// During mutations individual parts are immutable - when we want to change the contents of a part
    /// we prepare the new part and add it to MergeTreeData (the original part gets replaced). The fact that
    /// we have mutated the part is recorded in the part->info.mutation field of MergeTreePartInfo.
    /// The relation with the original part is preserved because the new part covers the same block range
    /// as the original one.
    ///
    /// We then can for each part determine its "mutation version": the version of the last mutation in
    /// the mutation sequence that we regard as already applied to that part. All mutations with the greater
    /// version number will still need to be applied to that part.
    ///
    /// Execution of mutations is done asynchronously. All replicas watch the /mutations directory and
    /// load new mutation entries as they appear (see mutationsUpdatingTask()). Next we need to determine
    /// how to mutate individual parts consistently with part merges. This is done by the leader replica
    /// (see mergeSelectingTask() and class ReplicatedMergeTreeMergePredicate for details). Important
    /// invariants here are that a) all source parts for a single merge must have the same mutation version
    /// and b) any part can be mutated only once or merged only once (e.g. once we have decided to mutate
    /// a part then we need to execute that mutation and can assign merges only to the new part and not to the
    /// original part). Multiple consecutive mutations can be executed at once (without writing the
    /// intermediate result to a part).
    ///
    /// Leader replica records its decisions to the replication log (/log directory in ZK) in the form of
    /// MUTATE_PART entries and all replicas then execute them in the background pool
    /// (see tryExecutePartMutation() function). When a replica encounters a MUTATE_PART command, it is
    /// guaranteed that the corresponding mutation entry is already loaded (when we pull entries from
    /// replication log into the replica queue, we also load mutation entries). Note that just as with merges
    /// the replica can decide not to do the mutation locally and fetch the mutated part from another replica
    /// instead.
    ///
    /// Mutations of individual parts are in fact pretty similar to merges, e.g. their assignment and execution
    /// is governed by the same settings. TODO: support a single "merge-mutation" operation when the data
    /// read from the the source parts is first mutated on the fly to some uniform mutation version and then
    /// merged to a resulting part.
    ///
    /// After all needed parts are mutated (i.e. all active parts have the mutation version greater than
    /// the version of this mutation), the mutation is considered done and can be deleted.
    /// TODO: add a way to track the progress of mutations and a process to clean old mutations.

    ReplicatedMergeTreeMutationEntry entry;
    entry.source_replica = replica_name;
    entry.commands = commands;

    String mutations_path = zookeeper_path + "/mutations";

    /// Update the mutations_path node when creating the mutation and check its version to ensure that
    /// nodes for mutations are created in the same order as the corresponding block numbers.
    /// Should work well if the number of concurrent mutation requests is small.
    while (true)
    {
        auto zookeeper = getZooKeeper();

        zkutil::Stat mutations_stat;
        zookeeper->get(mutations_path, &mutations_stat);

        EphemeralLocksInAllPartitions block_number_locks(
            zookeeper_path + "/block_numbers", "block-", zookeeper_path + "/temp", *zookeeper);

        for (const auto & lock : block_number_locks.getLocks())
            entry.block_numbers[lock.partition_id] = lock.number;

        entry.create_time = time(nullptr);

        zkutil::Requests requests;
        requests.emplace_back(zkutil::makeSetRequest(mutations_path, String(), mutations_stat.version));
        requests.emplace_back(zkutil::makeCreateRequest(
            mutations_path + "/", entry.toString(), zkutil::CreateMode::PersistentSequential));

        zkutil::Responses responses;
        int32_t rc = zookeeper->tryMulti(requests, responses);

        if (rc == ZooKeeperImpl::ZooKeeper::ZOK)
        {
            const String & path_created =
                static_cast<const zkutil::CreateResponse *>(responses[1].get())->path_created;
            entry.znode_name = path_created.substr(path_created.find_last_of('/') + 1);
            LOG_TRACE(log, "Created mutation with ID " << entry.znode_name);
            break;
        }
        else if (rc == ZooKeeperImpl::ZooKeeper::ZBADVERSION)
        {
            LOG_TRACE(log, "Version conflict when trying to create a mutation node, retrying...");
            continue;
        }
        else
            throw zkutil::KeeperException("Unable to create a mutation znode", rc);
    }
}

std::vector<MergeTreeMutationStatus> StorageReplicatedMergeTree::getMutationsStatus() const
{
    return queue.getMutationsStatus();
}


void StorageReplicatedMergeTree::clearOldPartsAndRemoveFromZK()
{
    /// Critical section is not required (since grabOldParts() returns unique part set on each call)

    auto table_lock = lockStructure(false, __PRETTY_FUNCTION__);
    auto zookeeper = getZooKeeper();

    MergeTreeData::DataPartsVector parts = data.grabOldParts();
    if (parts.empty())
        return;

    MergeTreeData::DataPartsVector parts_to_delete_only_from_filesystem;    // Only duplicates
    MergeTreeData::DataPartsVector parts_to_delete_completely;              // All parts except duplicates
    MergeTreeData::DataPartsVector parts_to_retry_deletion;                 // Parts that should be retried due to network problems
    MergeTreeData::DataPartsVector parts_to_remove_from_filesystem;         // Parts removed from ZK

    for (const auto & part : parts)
    {
        if (!part->is_duplicate)
            parts_to_delete_completely.emplace_back(part);
        else
            parts_to_delete_only_from_filesystem.emplace_back(part);
    }
    parts.clear();

    auto remove_parts_from_filesystem = [log=log] (const MergeTreeData::DataPartsVector & parts_to_remove)
    {
        for (auto & part : parts_to_remove)
        {
            try
            {
                part->remove();
            }
            catch (...)
            {
                tryLogCurrentException(log, "There is a problem with deleting part " + part->name + " from filesystem");
            }
        }
    };

    /// Delete duplicate parts from filesystem
    if (!parts_to_delete_only_from_filesystem.empty())
    {
        remove_parts_from_filesystem(parts_to_delete_only_from_filesystem);
        data.removePartsFinally(parts_to_delete_only_from_filesystem);

        LOG_DEBUG(log, "Removed " << parts_to_delete_only_from_filesystem.size() << " old duplicate parts");
    }

    /// Delete normal parts from ZooKeeper
    NameSet part_names_to_retry_deletion;
    try
    {
        Strings part_names_to_delete_completely;
        for (const auto & part : parts_to_delete_completely)
            part_names_to_delete_completely.emplace_back(part->name);

        LOG_DEBUG(log, "Removing " << parts_to_delete_completely.size() << " old parts from ZooKeeper");
        removePartsFromZooKeeper(zookeeper, part_names_to_delete_completely, &part_names_to_retry_deletion);
    }
    catch (...)
    {
        LOG_ERROR(log, "There is a problem with deleting parts from ZooKeeper: " << getCurrentExceptionMessage(true));
    }

    /// Part names that were reliably deleted from ZooKeeper should be deleted from filesystem
    auto num_reliably_deleted_parts = parts_to_delete_completely.size() - part_names_to_retry_deletion.size();
    LOG_DEBUG(log, "Removed " << num_reliably_deleted_parts << " old parts from ZooKeeper. Removing them from filesystem.");

    /// Delete normal parts on two sets
    for (auto & part : parts_to_delete_completely)
    {
        if (part_names_to_retry_deletion.count(part->name) == 0)
            parts_to_remove_from_filesystem.emplace_back(part);
        else
            parts_to_retry_deletion.emplace_back(part);
    }

    /// Will retry deletion
    if (!parts_to_retry_deletion.empty())
    {
        data.rollbackDeletingParts(parts_to_retry_deletion);
        LOG_DEBUG(log, "Will retry deletion of " << parts_to_retry_deletion.size() << " parts in the next time");
    }

    /// Remove parts from filesystem and finally from data_parts
    if (!parts_to_remove_from_filesystem.empty())
    {
        remove_parts_from_filesystem(parts_to_remove_from_filesystem);
        data.removePartsFinally(parts_to_remove_from_filesystem);

        LOG_DEBUG(log, "Removed " << parts_to_remove_from_filesystem.size() << " old parts");
    }
}


bool StorageReplicatedMergeTree::tryRemovePartsFromZooKeeperWithRetries(MergeTreeData::DataPartsVector & parts, size_t max_retries)
{
    Strings part_names_to_remove;
    for (const auto & part : parts)
        part_names_to_remove.emplace_back(part->name);

    return tryRemovePartsFromZooKeeperWithRetries(part_names_to_remove, max_retries);
}

bool StorageReplicatedMergeTree::tryRemovePartsFromZooKeeperWithRetries(const Strings & part_names, size_t max_retries)
{
    using MultiFuture = std::future<ZooKeeperImpl::ZooKeeper::MultiResponse>;

    size_t num_tries = 0;
    bool sucess = false;

    while (!sucess && (max_retries == 0 || num_tries < max_retries))
    {
        std::vector<MultiFuture> futures;
        futures.reserve(part_names.size());

        ++num_tries;
        sucess = true;

        try
        {
            auto zookeeper = getZooKeeper();

            for (const String & part_name : part_names)
            {
                zkutil::Requests ops;
                removePartFromZooKeeper(part_name, ops);

                futures.emplace_back(zookeeper->tryAsyncMulti(ops));
            }

            for (auto & future : futures)
            {
                auto response = future.get();

                if (response.error == 0 || response.error == ZooKeeperImpl::ZooKeeper::ZNONODE)
                    continue;

                if (zkutil::isHardwareError(response.error))
                {
                    sucess = false;
                    continue;
                }

                throw ZooKeeperImpl::Exception(response.error);
            }
        }
        catch (ZooKeeperImpl::Exception & e)
        {
            sucess = false;

            if (zkutil::isHardwareError(e.code))
                tryLogCurrentException(log, __PRETTY_FUNCTION__);
            else
                throw;
        }

        if (!sucess && num_tries < max_retries)
            std::this_thread::sleep_for(std::chrono::milliseconds(1000));
    }

    return sucess;
}

/// TODO: rewrite this code using async Multi ops after final ZooKeeper library update
void StorageReplicatedMergeTree::removePartsFromZooKeeper(zkutil::ZooKeeperPtr & zookeeper, const Strings & part_names,
                                                          NameSet * parts_should_be_retried)
{
    zkutil::Requests ops;
    auto it_first_node_in_batch = part_names.cbegin();

    for (auto it = part_names.cbegin(); it != part_names.cend(); ++it)
    {
        removePartFromZooKeeper(*it, ops);

        auto it_next = std::next(it);
        if (ops.size() >= zkutil::MULTI_BATCH_SIZE || it_next == part_names.cend())
        {
            zkutil::Responses unused_responses;
            auto code = zookeeper->tryMultiNoThrow(ops, unused_responses);
            ops.clear();

            if (code == ZooKeeperImpl::ZooKeeper::ZNONODE)
            {
                /// Fallback
                LOG_DEBUG(log, "There are no some part nodes in ZooKeeper, will remove part nodes sequentially");

                for (auto it_in_batch = it_first_node_in_batch; it_in_batch != it_next; ++it_in_batch)
                {
                    zkutil::Requests cur_ops;
                    removePartFromZooKeeper(*it_in_batch, cur_ops);
                    auto cur_code = zookeeper->tryMultiNoThrow(cur_ops, unused_responses);

                    if (cur_code == ZooKeeperImpl::ZooKeeper::ZNONODE)
                    {
                        LOG_DEBUG(log, "There is no part " << *it_in_batch << " in ZooKeeper, it was only in filesystem");
                    }
                    else if (parts_should_be_retried && zkutil::isHardwareError(cur_code))
                    {
                        parts_should_be_retried->emplace(*it_in_batch);
                    }
                    else if (cur_code)
                    {
                        LOG_WARNING(log, "Cannot remove part " << *it_in_batch << " from ZooKeeper: " << zkutil::ZooKeeper::error2string(cur_code));
                    }
                }
            }
            else if (parts_should_be_retried && zkutil::isHardwareError(code))
            {
                for (auto it_in_batch = it_first_node_in_batch; it_in_batch != it_next; ++it_in_batch)
                    parts_should_be_retried->emplace(*it_in_batch);
            }
            else if (code)
            {
                LOG_WARNING(log, "There was a problem with deleting " << (it_next - it_first_node_in_batch)
                    << " nodes from ZooKeeper: " << ::zkutil::ZooKeeper::error2string(code));
            }

            it_first_node_in_batch = it_next;
        }
    }
}


void StorageReplicatedMergeTree::clearBlocksInPartition(
    zkutil::ZooKeeper & zookeeper, const String & partition_id, Int64 min_block_num, Int64 max_block_num)
{
    Strings blocks;
    if (zookeeper.tryGetChildren(zookeeper_path + "/blocks", blocks))
        throw Exception(zookeeper_path + "/blocks doesn't exist", ErrorCodes::NOT_FOUND_NODE);

    String partition_prefix = partition_id + "_";
    zkutil::AsyncResponses<zkutil::GetResponse> get_futures;
    for (const String & block_id : blocks)
    {
        if (startsWith(block_id, partition_prefix))
        {
            String path = zookeeper_path + "/blocks/" + block_id;
            get_futures.emplace_back(path, zookeeper.asyncTryGet(path));
        }
    }

    zkutil::AsyncResponses<zkutil::RemoveResponse> to_delete_futures;
    for (auto & pair : get_futures)
    {
        const String & path = pair.first;
        auto result = pair.second.get();

        if (result.error == ZooKeeperImpl::ZooKeeper::ZNONODE)
            continue;

        ReadBufferFromString buf(result.data);
        Int64 block_num = 0;
        bool parsed = tryReadIntText(block_num, buf) && buf.eof();
        if (!parsed || (min_block_num <= block_num && block_num <= max_block_num))
            to_delete_futures.emplace_back(path, zookeeper.asyncTryRemove(path));
    }

    for (auto & pair : to_delete_futures)
    {
        const String & path = pair.first;
        int32_t rc = pair.second.get().error;
        if (rc == ZooKeeperImpl::ZooKeeper::ZNOTEMPTY)
        {
             /// Can happen if there are leftover block nodes with children created by previous server versions.
            zookeeper.removeRecursive(path);
        }
        else if (rc)
            LOG_WARNING(log,
                "Error while deleting ZooKeeper path `" << path << "`: " + zkutil::ZooKeeper::error2string(rc) << ", ignoring.");
    }

    LOG_TRACE(log, "Deleted " << to_delete_futures.size() << " deduplication block IDs in partition ID " << partition_id);
}

void StorageReplicatedMergeTree::replacePartitionFrom(const StoragePtr & source_table, const ASTPtr & partition, bool replace,
                                                      const Context & context)
{
    auto lock1 = lockStructure(false, __PRETTY_FUNCTION__);
    auto lock2 = source_table->lockStructure(false, __PRETTY_FUNCTION__);

    Stopwatch watch;
    MergeTreeData * src_data = data.checkStructureAndGetMergeTreeData(source_table);
    String partition_id = data.getPartitionIDFromQuery(partition, context);

    MergeTreeData::DataPartsVector src_all_parts = src_data->getDataPartsVectorInPartition(MergeTreeDataPartState::Committed, partition_id);
    MergeTreeData::DataPartsVector src_parts;
    MergeTreeData::MutableDataPartsVector dst_parts;
    Strings block_id_paths;
    Strings part_checksums;
    std::vector<EphemeralLockInZooKeeper> ephemeral_locks;

    LOG_DEBUG(log, "Cloning " << src_all_parts.size() << " parts");

    static const String TMP_PREFIX = "tmp_replace_from_";
    auto zookeeper = getZooKeeper();

    /// Firstly, generate last block number and compute drop_range
    /// NOTE: Even if we make ATTACH PARTITION instead of REPLACE PARTITION drop_range will not be empty, it will contain a block.
    /// So, such case has special meaning, if drop_range contains only one block it means that nothing to drop.
    MergeTreePartInfo drop_range;
    drop_range.partition_id = partition_id;
    drop_range.max_block = allocateBlockNumber(partition_id, zookeeper)->getNumber();
    drop_range.min_block = replace ? 0 : drop_range.max_block;
    drop_range.level = std::numeric_limits<decltype(drop_range.level)>::max();

    String drop_range_fake_part_name = getPartNamePossiblyFake(data.format_version, drop_range);

    if (drop_range.getBlocksCount() > 1)
    {
        /// We have to prohibit merges in drop_range, since new merge log entry appeared after this REPLACE FROM entry
        ///  could produce new merged part instead in place of just deleted parts.
        /// It is better to prohibit them on leader replica (like DROP PARTITION makes),
        ///  but it is inconvenient for a user since he could actually use source table from this replica.
        /// Therefore prohibit merges on the initializer server now and on the remaining servers when log entry will be executed.
        /// It does not provides strong guarantees, but is suitable for intended use case (assume merges are quite rare).

        {
            std::lock_guard<std::mutex> merge_selecting_lock(merge_selecting_mutex);
            queue.disableMergesInRange(drop_range_fake_part_name);
        }
    }

    for (size_t i = 0; i < src_all_parts.size(); ++i)
    {
        /// We also make some kind of deduplication to avoid duplicated parts in case of ATTACH PARTITION
        /// Assume that merges in the partiton are quite rare
        /// Save deduplication block ids with special prefix replace_partition

        auto & src_part = src_all_parts[i];
        String hash_hex = src_part->checksums.getTotalChecksumHex();
        String block_id_path = replace ? "" : (zookeeper_path + "/blocks/" + partition_id + "_replace_from_" + hash_hex);

        auto lock = allocateBlockNumber(partition_id, zookeeper, block_id_path);
        if (!lock)
        {
            LOG_INFO(log, "Part " << src_part->name << " (hash " << hash_hex << ") has been already attached");
            continue;
        }

        UInt64 index = lock->getNumber();
        MergeTreePartInfo dst_part_info(partition_id, index, index, src_part->info.level);
        auto dst_part = data.cloneAndLoadDataPart(src_part, TMP_PREFIX, dst_part_info);

        src_parts.emplace_back(src_part);
        dst_parts.emplace_back(dst_part);
        ephemeral_locks.emplace_back(std::move(*lock));
        block_id_paths.emplace_back(block_id_path);
        part_checksums.emplace_back(hash_hex);
    }

    ReplicatedMergeTreeLogEntryData entry;
    {
        entry.type = ReplicatedMergeTreeLogEntryData::REPLACE_RANGE;
        entry.source_replica = replica_name;
        entry.create_time = time(nullptr);
        entry.replace_range_entry = std::make_shared<ReplicatedMergeTreeLogEntryData::ReplaceRangeEntry>();

        auto & entry_replace = *entry.replace_range_entry;
        entry_replace.drop_range_part_name = drop_range_fake_part_name;
        entry_replace.from_database = src_data->database_name;
        entry_replace.from_table = src_data->table_name;
        for (const auto & part : src_parts)
            entry_replace.src_part_names.emplace_back(part->name);
        for (const auto & part : dst_parts)
            entry_replace.new_part_names.emplace_back(part->name);
        for (const String & checksum : part_checksums)
            entry_replace.part_names_checksums.emplace_back(checksum);
        entry_replace.columns_version = columns_version;
    }

    /// We are almost ready to commit changes, remove fetches and merges from drop range
    queue.removePartProducingOpsInRange(zookeeper, drop_range);

    /// Remove deduplication block_ids of replacing parts
    if (replace)
        clearBlocksInPartition(*zookeeper, drop_range.partition_id, drop_range.max_block, drop_range.max_block);

    MergeTreeData::DataPartsVector parts_to_remove;
    zkutil::Responses op_results;

    try
    {
        zkutil::Requests ops;
        for (size_t i = 0; i < dst_parts.size(); ++i)
        {
            getCommitPartOps(ops, dst_parts[i], block_id_paths[i]);
            ephemeral_locks[i].getUnlockOps(ops);

            if (ops.size() > zkutil::MULTI_BATCH_SIZE)
            {
                /// It is unnecessary to add parts to working set until we commit log entry
                zookeeper->multi(ops);
                ops.clear();
            }
        }

        ops.emplace_back(zkutil::makeCreateRequest(zookeeper_path + "/log/log-", entry.toString(), zkutil::CreateMode::PersistentSequential));

        MergeTreeData::Transaction transaction;
        {
            auto data_parts_lock = data.lockParts();

            for (MergeTreeData::MutableDataPartPtr & part : dst_parts)
                data.renameTempPartAndReplace(part, nullptr, &transaction, data_parts_lock);
        }

        op_results = zookeeper->multi(ops);

        {
            auto data_parts_lock = data.lockParts();

            transaction.commit(&data_parts_lock);
            if (replace)
                parts_to_remove = data.removePartsInRangeFromWorkingSet(drop_range, true, false, data_parts_lock);
        }

        PartLog::addNewParts(this->context, dst_parts, watch.elapsed());
    }
    catch (...)
    {
        PartLog::addNewParts(this->context, dst_parts, watch.elapsed(), ExecutionStatus::fromCurrentException());
        throw;
    }

    String log_znode_path = dynamic_cast<const zkutil::CreateResponse &>(*op_results.back()).path_created;
    entry.znode_name = log_znode_path.substr(log_znode_path.find_last_of('/') + 1);

    for (auto & lock : ephemeral_locks)
        lock.assumeUnlocked();

    /// Forcibly remove replaced parts from ZooKeeper
    tryRemovePartsFromZooKeeperWithRetries(parts_to_remove);

    /// Speedup removing of replaced parts from filesystem
    parts_to_remove.clear();
    cleanup_thread->schedule();

    /// If necessary, wait until the operation is performed on all replicas.
    if (context.getSettingsRef().replication_alter_partitions_sync > 1)
        waitForAllReplicasToProcessLogEntry(entry);
}

void StorageReplicatedMergeTree::getCommitPartOps(
    zkutil::Requests & ops,
    MergeTreeData::MutableDataPartPtr & part,
    const String & block_id_path) const
{
    const String & part_name = part->name;

    if (!block_id_path.empty())
    {
        /// Make final duplicate check and commit block_id
        ops.emplace_back(
            zkutil::makeCreateRequest(
                block_id_path,
                part_name,  /// We will be able to know original part number for duplicate blocks, if we want.
                zkutil::CreateMode::Persistent));
    }

    /// Information about the part, in the replica data.

    ops.emplace_back(zkutil::makeCheckRequest(
        zookeeper_path + "/columns",
        columns_version));
    ops.emplace_back(zkutil::makeCreateRequest(
        replica_path + "/parts/" + part->name,
        "",
        zkutil::CreateMode::Persistent));
    ops.emplace_back(zkutil::makeCreateRequest(
        replica_path + "/parts/" + part->name + "/columns",
        part->columns.toString(),
        zkutil::CreateMode::Persistent));
    ops.emplace_back(zkutil::makeCreateRequest(
        replica_path + "/parts/" + part->name + "/checksums",
        getChecksumsForZooKeeper(part->checksums),
        zkutil::CreateMode::Persistent));
}

ReplicatedMergeTreeAddress StorageReplicatedMergeTree::getReplicatedMergeTreeAddress() const
{
    auto host_port = context.getInterserverIOAddress();

    ReplicatedMergeTreeAddress res;
    res.host = host_port.first;
    res.replication_port = host_port.second;
    res.queries_port = context.getTCPPort();
    res.database = database_name;
    res.table = table_name;
    return res;
}

ActionLock StorageReplicatedMergeTree::getActionLock(StorageActionBlockType action_type)
{
    if (action_type == ActionLocks::PartsMerge)
        return merger_mutator.actions_blocker.cancel();

    if (action_type == ActionLocks::PartsFetch)
        return fetcher.blocker.cancel();

    if (action_type == ActionLocks::PartsSend)
        return data_parts_exchange_endpoint_holder ? data_parts_exchange_endpoint_holder->getBlocker().cancel() : ActionLock();

    if (action_type == ActionLocks::ReplicationQueue)
        return queue.actions_blocker.cancel();

    return {};
}


bool StorageReplicatedMergeTree::waitForShrinkingQueueSize(size_t queue_size, UInt64 max_wait_milliseconds)
{
    /// Let's fetch new log entries firstly
    queue.pullLogsToQueue(getZooKeeper());

    Stopwatch watch;
    Poco::Event event;
    std::atomic<bool> cond_reached{false};

    auto callback = [&event, &cond_reached, queue_size] (size_t new_queue_size)
    {
        if (new_queue_size <= queue_size)
            cond_reached.store(true, std::memory_order_relaxed);

        event.set();
    };

    auto handler = queue.addSubscriber(std::move(callback));

    while (true)
    {
        event.tryWait(50);

        if (max_wait_milliseconds && watch.elapsedMilliseconds() > max_wait_milliseconds)
            break;

        if (cond_reached)
            break;

        if (shutdown_called)
            throw Exception("Shutdown is called for table", ErrorCodes::ABORTED);
    }

    return cond_reached.load(std::memory_order_relaxed);
}


bool StorageReplicatedMergeTree::dropPartsInPartition(
    zkutil::ZooKeeper & zookeeper, String & partition_id, StorageReplicatedMergeTree::LogEntry & entry, bool detach)
{
    MergeTreePartInfo drop_range_info;
    if (!getFakePartCoveringAllPartsInPartition(partition_id, drop_range_info))
    {
        LOG_INFO(log, "Will not drop partition " << partition_id << ", it is empty.");
        return false;
    }

    clearBlocksInPartition(zookeeper, partition_id, drop_range_info.min_block, drop_range_info.max_block);

    /** Forbid to choose the parts to be deleted for merging.
      * Invariant: after the `DROP_RANGE` entry appears in the log, merge of deleted parts will not appear in the log.
      */
    String drop_range_fake_part_name = getPartNamePossiblyFake(data.format_version, drop_range_info);
    {
        std::lock_guard<std::mutex> merge_selecting_lock(merge_selecting_mutex);
        queue.disableMergesInRange(drop_range_fake_part_name);
    }

    LOG_DEBUG(log, "Disabled merges covered by range " << drop_range_fake_part_name);

    /// Finally, having achieved the necessary invariants, you can put an entry in the log.
    entry.type = LogEntry::DROP_RANGE;
    entry.source_replica = replica_name;
    entry.new_part_name = drop_range_fake_part_name;
    entry.detach = detach;
    entry.create_time = time(nullptr);

    String log_znode_path = zookeeper.create(zookeeper_path + "/log/log-", entry.toString(), zkutil::CreateMode::PersistentSequential);
    entry.znode_name = log_znode_path.substr(log_znode_path.find_last_of('/') + 1);

    return true;
}

}<|MERGE_RESOLUTION|>--- conflicted
+++ resolved
@@ -2902,36 +2902,9 @@
         /// (merge_selecting_thread or OPTIMIZE queries) could assign new merges.
         std::lock_guard<std::mutex> merge_selecting_lock(merge_selecting_mutex);
 
-<<<<<<< HEAD
-        MergeTreeDataMergerMutator::FuturePart future_merged_part;
-        String disable_reason;
-        bool selected = false;
-
         auto zookeeper = getZooKeeper();
         ReplicatedMergeTreeMergePredicate can_merge = queue.getMergePredicate(zookeeper);
 
-        if (!partition)
-        {
-            if (final)
-                throw Exception("FINAL flag for OPTIMIZE query on Replicated table is meaningful only with specified PARTITION", ErrorCodes::BAD_ARGUMENTS);
-
-            selected = merger_mutator.selectPartsToMerge(
-                future_merged_part, true, data.settings.max_bytes_to_merge_at_max_space_in_pool, can_merge, &disable_reason);
-        }
-        else
-        {
-            UInt64 disk_space = DiskSpaceMonitor::getUnreservedFreeSpace(full_path);
-            String partition_id = data.getPartitionIDFromQuery(partition, context);
-            selected = merger_mutator.selectAllPartsToMergeWithinPartition(
-                future_merged_part, disk_space, can_merge, partition_id, final, &disable_reason);
-        }
-
-=======
-        size_t disk_space = DiskSpaceMonitor::getUnreservedFreeSpace(full_path);
-        auto zookeeper = getZooKeeper();
-        ReplicatedMergeTreeMergePredicate can_merge = queue.getMergePredicate(zookeeper);
-
->>>>>>> 4d1c4704
         auto handle_noop = [&] (const String & message)
         {
             if (context.getSettingsRef().optimize_throw_if_noop)
@@ -2946,6 +2919,8 @@
 
             for (const MergeTreeData::DataPartPtr & part : data_parts)
                 partition_ids.emplace(part->info.partition_id);
+
+            UInt64 disk_space = DiskSpaceMonitor::getUnreservedFreeSpace(full_path);
 
             for (const String & partition_id : partition_ids)
             {
@@ -2969,6 +2944,7 @@
             }
             else
             {
+                UInt64 disk_space = DiskSpaceMonitor::getUnreservedFreeSpace(full_path);
                 String partition_id = data.getPartitionIDFromQuery(partition, context);
                 selected = merger_mutator.selectAllPartsToMergeWithinPartition(
                     future_merged_part, disk_space, can_merge, partition_id, final, &disable_reason);
