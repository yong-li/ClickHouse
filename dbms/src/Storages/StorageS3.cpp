#include <Storages/StorageFactory.h>
#include <Storages/StorageS3.h>

#include <Interpreters/Context.h>
#include <Interpreters/evaluateConstantExpression.h>
#include <Parsers/ASTLiteral.h>

#include <IO/ReadBufferFromS3.h>
#include <IO/ReadHelpers.h>
#include <IO/WriteBufferFromS3.h>
#include <IO/WriteHelpers.h>

#include <Formats/FormatFactory.h>

#include <DataStreams/IBlockOutputStream.h>
#include <DataStreams/IBlockInputStream.h>
#include <DataStreams/AddingDefaultsBlockInputStream.h>

#include <Poco/Net/HTTPRequest.h>


namespace DB
{
namespace ErrorCodes
{
    extern const int NUMBER_OF_ARGUMENTS_DOESNT_MATCH;
}

namespace
{
    class StorageS3BlockInputStream : public IBlockInputStream
    {
    public:
        StorageS3BlockInputStream(const Poco::URI & uri,
            const String & format,
            const String & name_,
            const Block & sample_block,
            const Context & context,
            UInt64 max_block_size,
            const ConnectionTimeouts & timeouts,
            const CompressionMethod compression_method)
            : name(name_)
        {
<<<<<<< HEAD
            read_buf = getReadBuffer<ReadBufferFromS3>(compression_method, uri, timeouts);
=======
            read_buf = std::make_unique<ReadBufferFromS3>(uri, timeouts, Poco::Net::HTTPBasicCredentials(), DBMS_DEFAULT_BUFFER_SIZE, context.getRemoteHostFilter());

>>>>>>> 37a6ccfa
            reader = FormatFactory::instance().getInput(format, *read_buf, sample_block, context, max_block_size);
        }

        String getName() const override
        {
            return name;
        }

        Block readImpl() override
        {
            return reader->read();
        }

        Block getHeader() const override
        {
            return reader->getHeader();
        }

        void readPrefixImpl() override
        {
            reader->readPrefix();
        }

        void readSuffixImpl() override
        {
            reader->readSuffix();
        }

    private:
        String name;
        std::unique_ptr<ReadBuffer> read_buf;
        BlockInputStreamPtr reader;
    };

    class StorageS3BlockOutputStream : public IBlockOutputStream
    {
    public:
        StorageS3BlockOutputStream(const Poco::URI & uri,
            const String & format,
            UInt64 min_upload_part_size,
            const Block & sample_block_,
            const Context & context,
            const ConnectionTimeouts & timeouts,
            const CompressionMethod compression_method)
            : sample_block(sample_block_)
        {
<<<<<<< HEAD
            write_buf = getWriteBuffer<WriteBufferFromS3>(compression_method, uri, min_upload_part_size, timeouts);
=======
            write_buf = std::make_unique<WriteBufferFromS3>(uri, min_upload_part_size, timeouts, Poco::Net::HTTPBasicCredentials(), DBMS_DEFAULT_BUFFER_SIZE, context.getRemoteHostFilter());
>>>>>>> 37a6ccfa
            writer = FormatFactory::instance().getOutput(format, *write_buf, sample_block, context);
        }

        Block getHeader() const override
        {
            return sample_block;
        }

        void write(const Block & block) override
        {
            writer->write(block);
        }

        void writePrefix() override
        {
            writer->writePrefix();
        }

        void writeSuffix() override
        {
            writer->writeSuffix();
            writer->flush();
            write_buf->finalize();
        }

    private:
        Block sample_block;
        std::unique_ptr<WriteBuffer> write_buf;
        BlockOutputStreamPtr writer;
    };
}


StorageS3::StorageS3(
    const Poco::URI & uri_,
    const std::string & database_name_,
    const std::string & table_name_,
    const String & format_name_,
    UInt64 min_upload_part_size_,
    const ColumnsDescription & columns_,
    const ConstraintsDescription & constraints_,
    Context & context_,
    const String & compression_method_ = "")
    : IStorage(columns_)
    , uri(uri_)
    , context_global(context_)
    , format_name(format_name_)
    , database_name(database_name_)
    , table_name(table_name_)
    , min_upload_part_size(min_upload_part_size_)
    , compression_method(compression_method_)
{
    context_global.getRemoteHostFilter().checkURL(uri_);
    setColumns(columns_);
    setConstraints(constraints_);
}


BlockInputStreams StorageS3::read(
    const Names & column_names,
    const SelectQueryInfo & /*query_info*/,
    const Context & context,
    QueryProcessingStage::Enum /*processed_stage*/,
    size_t max_block_size,
    unsigned /*num_streams*/)
{
    BlockInputStreamPtr block_input = std::make_shared<StorageS3BlockInputStream>(
        uri,
        format_name,
        getName(),
        getHeaderBlock(column_names),
        context,
        max_block_size,
        ConnectionTimeouts::getHTTPTimeouts(context),
        IStorage::chooseCompressionMethod(uri.toString(), compression_method));

    auto column_defaults = getColumns().getDefaults();
    if (column_defaults.empty())
        return {block_input};
    return {std::make_shared<AddingDefaultsBlockInputStream>(block_input, column_defaults, context)};
}

void StorageS3::rename(const String & /*new_path_to_db*/, const String & new_database_name, const String & new_table_name, TableStructureWriteLockHolder &)
{
    table_name = new_table_name;
    database_name = new_database_name;
}

BlockOutputStreamPtr StorageS3::write(const ASTPtr & /*query*/, const Context & /*context*/)
{
    return std::make_shared<StorageS3BlockOutputStream>(
        uri, format_name, min_upload_part_size, getSampleBlock(), context_global,
        ConnectionTimeouts::getHTTPTimeouts(context_global),
        IStorage::chooseCompressionMethod(uri.toString(), compression_method));
}

void registerStorageS3(StorageFactory & factory)
{
    factory.registerStorage("S3", [](const StorageFactory::Arguments & args)
    {
        ASTs & engine_args = args.engine_args;

        if (engine_args.size() != 2 && engine_args.size() != 3)
            throw Exception(
                "Storage S3 requires 2 or 3 arguments: url, name of used format and compression_method.", ErrorCodes::NUMBER_OF_ARGUMENTS_DOESNT_MATCH);

        engine_args[0] = evaluateConstantExpressionOrIdentifierAsLiteral(engine_args[0], args.local_context);

        String url = engine_args[0]->as<ASTLiteral &>().value.safeGet<String>();
        Poco::URI uri(url);

        engine_args[1] = evaluateConstantExpressionOrIdentifierAsLiteral(engine_args[1], args.local_context);

        String format_name = engine_args[1]->as<ASTLiteral &>().value.safeGet<String>();

        UInt64 min_upload_part_size = args.local_context.getSettingsRef().s3_min_upload_part_size;

        String compression_method;
        if (engine_args.size() == 3)
        {
            engine_args[2] = evaluateConstantExpressionOrIdentifierAsLiteral(engine_args[2], args.local_context);
            compression_method = engine_args[2]->as<ASTLiteral &>().value.safeGet<String>();
        } else compression_method = "auto";

        return StorageS3::create(uri, args.database_name, args.table_name, format_name, min_upload_part_size, args.columns, args.constraints, args.context);
    });
}
}<|MERGE_RESOLUTION|>--- conflicted
+++ resolved
@@ -41,12 +41,7 @@
             const CompressionMethod compression_method)
             : name(name_)
         {
-<<<<<<< HEAD
-            read_buf = getReadBuffer<ReadBufferFromS3>(compression_method, uri, timeouts);
-=======
-            read_buf = std::make_unique<ReadBufferFromS3>(uri, timeouts, Poco::Net::HTTPBasicCredentials(), DBMS_DEFAULT_BUFFER_SIZE, context.getRemoteHostFilter());
-
->>>>>>> 37a6ccfa
+            read_buf = getReadBuffer<ReadBufferFromS3>(compression_method, uri, timeouts, context.getRemoteHostFilter());
             reader = FormatFactory::instance().getInput(format, *read_buf, sample_block, context, max_block_size);
         }
 
@@ -93,11 +88,7 @@
             const CompressionMethod compression_method)
             : sample_block(sample_block_)
         {
-<<<<<<< HEAD
-            write_buf = getWriteBuffer<WriteBufferFromS3>(compression_method, uri, min_upload_part_size, timeouts);
-=======
-            write_buf = std::make_unique<WriteBufferFromS3>(uri, min_upload_part_size, timeouts, Poco::Net::HTTPBasicCredentials(), DBMS_DEFAULT_BUFFER_SIZE, context.getRemoteHostFilter());
->>>>>>> 37a6ccfa
+            write_buf = getWriteBuffer<WriteBufferFromS3>(compression_method, uri, min_upload_part_size, timeouts, context.getRemoteHostFilter());
             writer = FormatFactory::instance().getOutput(format, *write_buf, sample_block, context);
         }
 
