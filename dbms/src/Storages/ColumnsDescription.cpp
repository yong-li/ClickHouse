#include <Storages/ColumnsDescription.h>
#include <Parsers/ASTLiteral.h>
#include <Parsers/ExpressionElementParsers.h>
#include <Parsers/ExpressionListParsers.h>
#include <Parsers/ParserCreateQuery.h>
#include <Parsers/parseQuery.h>
#include <Parsers/queryToString.h>
#include <IO/WriteBuffer.h>
#include <IO/WriteHelpers.h>
#include <IO/ReadBuffer.h>
#include <IO/ReadHelpers.h>
#include <IO/WriteBufferFromString.h>
#include <IO/ReadBufferFromString.h>
#include <DataTypes/DataTypeFactory.h>
#include <DataTypes/NestedUtils.h>
#include <DataTypes/DataTypeArray.h>
#include <DataTypes/DataTypeTuple.h>
#include <Common/Exception.h>
#include <Interpreters/Context.h>
#include <Storages/IStorage.h>
#include <Common/typeid_cast.h>
#include <Compression/CompressionFactory.h>

#include <optional>


namespace DB
{

namespace ErrorCodes
{
    extern const int NO_SUCH_COLUMN_IN_TABLE;
    extern const int ILLEGAL_COLUMN;
    extern const int CANNOT_PARSE_TEXT;
}

bool ColumnDescription::operator==(const ColumnDescription & other) const
{
    auto codec_str = [](const CompressionCodecPtr & codec_ptr) { return codec_ptr ? codec_ptr->getCodecDesc() : String(); };

    return name == other.name
        && type->equals(*other.type)
        && default_desc == other.default_desc
        && comment == other.comment
        && codec_str(codec) == codec_str(other.codec);
}

void ColumnDescription::writeText(WriteBuffer & buf) const
{
    writeBackQuotedString(name, buf);
    writeChar(' ', buf);
    DB::writeText(type->getName(), buf);

    if (default_desc.expression)
    {
        writeChar('\t', buf);
        DB::writeText(DB::toString(default_desc.kind), buf);
        writeChar('\t', buf);
        DB::writeText(queryToString(default_desc.expression), buf);
    }

    if (!comment.empty())
    {
        writeChar('\t', buf);
        DB::writeText("COMMENT ", buf);
        DB::writeText(queryToString(ASTLiteral(Field(comment))), buf);
    }

    if (codec)
    {
        writeChar('\t', buf);
        DB::writeText("CODEC(", buf);
        DB::writeText(codec->getCodecDesc(), buf);
        DB::writeText(")", buf);
    }

    writeChar('\n', buf);
}

void ColumnDescription::readText(ReadBuffer & buf)
{
    ParserColumnDeclaration column_parser(true);
    String column_line;
    readEscapedStringUntilEOL(column_line, buf);
    ASTPtr ast = parseQuery(column_parser, column_line, "column parser", 0);
    if (const ASTColumnDeclaration * col_ast = typeid_cast<const ASTColumnDeclaration *>(ast.get()))
    {
        name = col_ast->name;
        type = DataTypeFactory::instance().get(col_ast->type);

        if (col_ast->default_expression)
        {
            default_desc.kind = columnDefaultKindFromString(col_ast->default_specifier);
            default_desc.expression = std::move(col_ast->default_expression);
        }

        if (col_ast->comment)
            comment = typeid_cast<ASTLiteral &>(*col_ast->comment).value.get<String>();

        if (col_ast->codec)
            codec = CompressionCodecFactory::instance().get(col_ast->codec, type);
    }
    else
        throw Exception("Cannot parse column description", ErrorCodes::CANNOT_PARSE_TEXT);
}


ColumnsDescription::ColumnsDescription(NamesAndTypesList ordinary)
{
    for (auto & elem : ordinary)
        add(ColumnDescription(std::move(elem.name), std::move(elem.type)));
}

ColumnsDescription::ColumnsDescription(const ColumnsDescription & other)
    : columns(other.columns)
{
    for (auto it = columns.begin(); it != columns.end(); ++it)
        name_to_column.emplace(it->name, it);
}

ColumnsDescription & ColumnsDescription::operator=(const ColumnsDescription & other)
{
    if (&other != this)
        *this = ColumnsDescription(other);
    return *this;
}


/// We are trying to find first column from end with name `column_name` or with a name beginning with `column_name` and ".".
/// For example "fruits.bananas"
/// names are considered the same if they completely match or `name_without_dot` matches the part of the name to the point
static auto getNameRange(const std::list<ColumnDescription> & columns, const String & name_without_dot)
{
    String name_with_dot = name_without_dot + ".";

    auto begin = columns.begin();
    for (; begin != columns.end(); ++begin)
    {
        if (begin->name == name_without_dot)
            return std::make_pair(begin, std::next(begin));

        if (startsWith(begin->name, name_with_dot))
            break;
    }

    if (begin == columns.end())
        return std::make_pair(begin, begin);

    auto end = std::next(begin);
    for (; end != columns.end(); ++end)
    {
        if (!startsWith(end->name, name_with_dot))
            break;
    }

    return std::make_pair(begin, end);
}

void ColumnsDescription::add(ColumnDescription column, const String & after_column)
{
    if (has(column.name))
        throw Exception("Cannot add column " + column.name + ": column with this name already exists",
            ErrorCodes::ILLEGAL_COLUMN);

    auto insert_it = columns.cend();

    if (!after_column.empty())
    {
        auto range = getNameRange(columns, after_column);
        if (range.first == range.second)
            throw Exception("Wrong column name. Cannot find column " + after_column + " to insert after",
                ErrorCodes::NO_SUCH_COLUMN_IN_TABLE);

        insert_it = range.second;
    }

    auto it = columns.insert(insert_it, std::move(column));
    name_to_column.emplace(it->name, it);
}

void ColumnsDescription::remove(const String & column_name)
{
<<<<<<< HEAD
    auto range = getNameRange(columns, column_name);
    if (range.first == range.second)
        throw Exception("There is no column " + column_name + " in table.",
            ErrorCodes::NO_SUCH_COLUMN_IN_TABLE);

    for (auto list_it = range.first; list_it != range.second;)
    {
        name_to_column.erase(list_it->name);
        list_it = columns.erase(list_it);
    }
}


void ColumnsDescription::flattenNested()
{
    for (auto it = columns.begin(); it != columns.end();)
=======
    ParserColumnDeclaration column_parser(true);
    String column_line;
    readEscapedStringUntilEOL(column_line, buf);
    ASTPtr ast = parseQuery(column_parser, column_line, "column parser", 0);
    if (const auto * col_ast = ast->as<ASTColumnDeclaration>())
>>>>>>> 93356b51
    {
        const auto * type_arr = typeid_cast<const DataTypeArray *>(it->type.get());
        if (!type_arr)
        {
            ++it;
            continue;
        }

        const auto * type_tuple = typeid_cast<const DataTypeTuple *>(type_arr->getNestedType().get());
        if (!type_tuple)
        {
            ++it;
            continue;
        }

<<<<<<< HEAD
        ColumnDescription column = std::move(*it);
        it = columns.erase(it);
        name_to_column.erase(column.name);
=======
        if (col_ast->comment)
            if (auto comment_str = col_ast->comment->as<ASTLiteral &>().value.get<String>(); !comment_str.empty())
                result.comments.emplace(column_name, std::move(comment_str));
>>>>>>> 93356b51

        const DataTypes & elements = type_tuple->getElements();
        const Strings & names = type_tuple->getElementNames();
        size_t tuple_size = elements.size();

        for (size_t i = 0; i < tuple_size; ++i)
        {
            auto nested_column = column;
            /// TODO: what to do with default expressions?
            nested_column.name = Nested::concatenateName(column.name, names[i]);
            nested_column.type = std::make_shared<DataTypeArray>(elements[i]);

            auto inserted_it = columns.insert(it, std::move(nested_column));
            name_to_column.emplace(inserted_it->name, inserted_it);
        }
    }
}


NamesAndTypesList ColumnsDescription::getOrdinary() const
{
    NamesAndTypesList ret;
    for (const auto & col : columns)
    {
        if (col.default_desc.kind == ColumnDefaultKind::Default)
            ret.emplace_back(col.name, col.type);
    }
    return ret;
}

NamesAndTypesList ColumnsDescription::getMaterialized() const
{
    NamesAndTypesList ret;
    for (const auto & col : columns)
    {
        if (col.default_desc.kind == ColumnDefaultKind::Materialized)
            ret.emplace_back(col.name, col.type);
    }
    return ret;
}

NamesAndTypesList ColumnsDescription::getAliases() const
{
    NamesAndTypesList ret;
    for (const auto & col : columns)
    {
        if (col.default_desc.kind == ColumnDefaultKind::Alias)
            ret.emplace_back(col.name, col.type);
    }
    return ret;
}

NamesAndTypesList ColumnsDescription::getAll() const
{
    NamesAndTypesList ret;
    for (const auto & col : columns)
        ret.emplace_back(col.name, col.type);
    return ret;
}


bool ColumnsDescription::has(const String & column_name) const
{
    auto it = name_to_column.find(column_name);
    return it != name_to_column.end();
}

bool ColumnsDescription::hasNested(const String & column_name) const
{
    auto range = getNameRange(columns, column_name);
    return range.first != range.second && range.first->name.length() > column_name.length();
}

ColumnDescription & ColumnsDescription::get(const String & column_name)
{
    auto it = name_to_column.find(column_name);
    if (it == name_to_column.end())
        throw Exception("There is no column " + column_name + " in table.",
            ErrorCodes::NO_SUCH_COLUMN_IN_TABLE);

    return *it->second;
}

const ColumnDescription & ColumnsDescription::get(const String & column_name) const
{
    auto it = name_to_column.find(column_name);
    if (it == name_to_column.end())
        throw Exception("There is no column " + column_name + " in table.",
            ErrorCodes::NO_SUCH_COLUMN_IN_TABLE);

    return *it->second;
}


NamesAndTypesList ColumnsDescription::getAllPhysical() const
{
    NamesAndTypesList ret;
    for (const auto & col : columns)
    {
        if (col.default_desc.kind != ColumnDefaultKind::Alias)
            ret.emplace_back(col.name, col.type);
    }
    return ret;
}

Names ColumnsDescription::getNamesOfPhysical() const
{
    Names ret;
    for (const auto & col : columns)
    {
        if (col.default_desc.kind != ColumnDefaultKind::Alias)
            ret.emplace_back(col.name);
    }
    return ret;
}

NameAndTypePair ColumnsDescription::getPhysical(const String & column_name) const
{
    auto it = name_to_column.find(column_name);
    if (it == name_to_column.end() || it->second->default_desc.kind == ColumnDefaultKind::Alias)
        throw Exception("There is no physical column " + column_name + " in table.", ErrorCodes::NO_SUCH_COLUMN_IN_TABLE);
    return NameAndTypePair(it->second->name, it->second->type);
}

bool ColumnsDescription::hasPhysical(const String & column_name) const
{
    auto it = name_to_column.find(column_name);
    return it != name_to_column.end() && it->second->default_desc.kind != ColumnDefaultKind::Alias;
}


ColumnDefaults ColumnsDescription::getDefaults() const
{
    ColumnDefaults ret;
    for (const auto & column : columns)
    {
        if (column.default_desc.expression)
            ret.emplace(column.name, column.default_desc);
    }

    return ret;
}

bool ColumnsDescription::hasDefault(const String & column_name) const
{
    auto it = name_to_column.find(column_name);
    return it != name_to_column.end() && it->second->default_desc.expression;
}

std::optional<ColumnDefault> ColumnsDescription::getDefault(const String & column_name) const
{
    auto it = name_to_column.find(column_name);
    if (it != name_to_column.end() && it->second->default_desc.expression)
        return it->second->default_desc;

    return {};
}


CompressionCodecPtr ColumnsDescription::getCodecOrDefault(const String & column_name, CompressionCodecPtr default_codec) const
{
    const auto it = name_to_column.find(column_name);

    if (it == name_to_column.end() || !it->second->codec)
        return default_codec;

    return it->second->codec;
}

CompressionCodecPtr ColumnsDescription::getCodecOrDefault(const String & column_name) const
{
    return getCodecOrDefault(column_name, CompressionCodecFactory::instance().getDefaultCodec());
}


String ColumnsDescription::toString() const
{
    WriteBufferFromOwnString buf;

    writeCString("columns format version: 1\n", buf);
    DB::writeText(columns.size(), buf);
    writeCString(" columns:\n", buf);

    for (const ColumnDescription & column : columns)
        column.writeText(buf);

    return buf.str();
}

ColumnsDescription ColumnsDescription::parse(const String & str)
{
    ReadBufferFromString buf{str};

    assertString("columns format version: 1\n", buf);
    size_t count{};
    readText(count, buf);
    assertString(" columns:\n", buf);

    ColumnsDescription result;
    for (size_t i = 0; i < count; ++i)
    {
        ColumnDescription column;
        column.readText(buf);
        buf.ignore(1); /// ignore new line
        result.add(std::move(column));
    }

    assertEOF(buf);
    return result;
}

const ColumnsDescription * ColumnsDescription::loadFromContext(const Context & context, const String & db, const String & table)
{
    if (context.getSettingsRef().insert_sample_with_metadata)
    {
        if (context.isTableExist(db, table))
        {
            StoragePtr storage = context.getTable(db, table);
            return &storage->getColumns();
        }
    }

    return nullptr;
}

}<|MERGE_RESOLUTION|>--- conflicted
+++ resolved
@@ -83,7 +83,7 @@
     String column_line;
     readEscapedStringUntilEOL(column_line, buf);
     ASTPtr ast = parseQuery(column_parser, column_line, "column parser", 0);
-    if (const ASTColumnDeclaration * col_ast = typeid_cast<const ASTColumnDeclaration *>(ast.get()))
+    if (const auto * col_ast = ast->as<ASTColumnDeclaration>())
     {
         name = col_ast->name;
         type = DataTypeFactory::instance().get(col_ast->type);
@@ -95,7 +95,7 @@
         }
 
         if (col_ast->comment)
-            comment = typeid_cast<ASTLiteral &>(*col_ast->comment).value.get<String>();
+            comment = col_ast->comment->as<ASTLiteral &>().value.get<String>();
 
         if (col_ast->codec)
             codec = CompressionCodecFactory::instance().get(col_ast->codec, type);
@@ -180,7 +180,6 @@
 
 void ColumnsDescription::remove(const String & column_name)
 {
-<<<<<<< HEAD
     auto range = getNameRange(columns, column_name);
     if (range.first == range.second)
         throw Exception("There is no column " + column_name + " in table.",
@@ -197,13 +196,6 @@
 void ColumnsDescription::flattenNested()
 {
     for (auto it = columns.begin(); it != columns.end();)
-=======
-    ParserColumnDeclaration column_parser(true);
-    String column_line;
-    readEscapedStringUntilEOL(column_line, buf);
-    ASTPtr ast = parseQuery(column_parser, column_line, "column parser", 0);
-    if (const auto * col_ast = ast->as<ASTColumnDeclaration>())
->>>>>>> 93356b51
     {
         const auto * type_arr = typeid_cast<const DataTypeArray *>(it->type.get());
         if (!type_arr)
@@ -219,15 +211,9 @@
             continue;
         }
 
-<<<<<<< HEAD
         ColumnDescription column = std::move(*it);
         it = columns.erase(it);
         name_to_column.erase(column.name);
-=======
-        if (col_ast->comment)
-            if (auto comment_str = col_ast->comment->as<ASTLiteral &>().value.get<String>(); !comment_str.empty())
-                result.comments.emplace(column_name, std::move(comment_str));
->>>>>>> 93356b51
 
         const DataTypes & elements = type_tuple->getElements();
         const Strings & names = type_tuple->getElementNames();
