--- conflicted
+++ resolved
@@ -71,16 +71,12 @@
 HashJoinPtr StorageJoin::getJoin(std::shared_ptr<AnalyzedJoin> analyzed_join) const
 {
     if (kind != analyzed_join->kind() || strictness != analyzed_join->strictness())
-<<<<<<< HEAD
         throw Exception("Table " + getStorageID().getNameForLogs() + " has incompatible type of JOIN.", ErrorCodes::INCOMPATIBLE_TYPE_OF_JOIN);
-=======
-        throw Exception("Table " + backQuote(table_name) + " has incompatible type of JOIN.", ErrorCodes::INCOMPATIBLE_TYPE_OF_JOIN);
 
     if ((analyzed_join->forceNullableRight() && !use_nulls) ||
         (!analyzed_join->forceNullableRight() && isLeftOrFull(analyzed_join->kind()) && use_nulls))
-        throw Exception("Table " + backQuote(table_name) + " needs the same join_use_nulls setting as present in LEFT or FULL JOIN.",
+        throw Exception("Table " + getStorageID().getNameForLogs() + " needs the same join_use_nulls setting as present in LEFT or FULL JOIN.",
                         ErrorCodes::INCOMPATIBLE_TYPE_OF_JOIN);
->>>>>>> 17307eda
 
     /// TODO: check key columns
 
