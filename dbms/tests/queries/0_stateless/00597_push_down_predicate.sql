SET send_logs_level = 'none';

<<<<<<< HEAD
DROP TABLE IF EXISTS test;
DROP TABLE IF EXISTS test_view;

CREATE TABLE test(date Date, id Int8, name String, value Int64) ENGINE = MergeTree(date, (id, date), 8192);
CREATE VIEW test_view AS SELECT * FROM test;

INSERT INTO test VALUES('2000-01-01', 1, 'test string 1', 1);
INSERT INTO test VALUES('2000-01-01', 2, 'test string 2', 2);
=======
DROP TABLE IF EXISTS test.test_00597;
DROP TABLE IF EXISTS test.test_view_00597;

CREATE TABLE test.test_00597(date Date, id Int8, name String, value Int64) ENGINE = MergeTree(date, (id, date), 8192);
CREATE VIEW test.test_view_00597 AS SELECT * FROM test.test_00597;

INSERT INTO test.test_00597 VALUES('2000-01-01', 1, 'test string 1', 1);
INSERT INTO test.test_00597 VALUES('2000-01-01', 2, 'test string 2', 2);
>>>>>>> 00a1ac64

SET enable_optimize_predicate_expression = 1;
SET enable_debug_queries = 1;

SELECT '-------No need for predicate optimization, but still works-------';
SELECT 1;
SELECT 1 AS id WHERE id = 1;
SELECT arrayJoin([1,2,3]) AS id WHERE id = 1;
<<<<<<< HEAD
SELECT * FROM test WHERE id = 1;
=======
SELECT * FROM test.test_00597 WHERE id = 1;
>>>>>>> 00a1ac64

SELECT '-------Forbid push down-------';

-- ARRAY JOIN
ANALYZE SELECT count() FROM (SELECT [number] a, [number * 2] b FROM system.numbers LIMIT 1) AS t ARRAY JOIN a, b WHERE NOT ignore(a + b);
SELECT count() FROM (SELECT [number] a, [number * 2] b FROM system.numbers LIMIT 1) AS t ARRAY JOIN a, b WHERE NOT ignore(a + b);

-- LEFT JOIN
ANALYZE SELECT a, b FROM (SELECT 1 AS a) ANY LEFT JOIN (SELECT 1 AS a, 1 AS b) USING (a) WHERE b = 0;
SELECT a, b FROM (SELECT 1 AS a) ANY LEFT JOIN (SELECT 1 AS a, 1 AS b) USING (a) WHERE b = 0;

-- RIGHT JOIN
ANALYZE SELECT a, b FROM (SELECT 1 AS a, 1 as b) ANY RIGHT JOIN (SELECT 1 AS a) USING (a) WHERE b = 0;
SELECT a, b FROM (SELECT 1 AS a, 1 as b) ANY RIGHT JOIN (SELECT 1 AS a) USING (a) WHERE b = 0;

-- FULL JOIN
ANALYZE SELECT a, b FROM (SELECT 1 AS a) ANY FULL JOIN (SELECT 1 AS a, 1 AS b) USING (a) WHERE b = 0;
SELECT a, b FROM (SELECT 1 AS a) ANY FULL JOIN (SELECT 1 AS a, 1 AS b) USING (a) WHERE b = 0;

ANALYZE SELECT a, b FROM (SELECT 1 AS a, 1 AS b) ANY FULL JOIN (SELECT 1 AS a) USING (a) WHERE b = 0;
SELECT a, b FROM (SELECT 1 AS a) ANY FULL JOIN (SELECT 1 AS a, 1 AS b) USING (a) WHERE b = 0;

SELECT '-------Need push down-------';

ANALYZE SELECT toString(value) AS value FROM (SELECT 1 AS value) WHERE value = '1';
SELECT toString(value) AS value FROM (SELECT 1 AS value) WHERE value = '1';

ANALYZE SELECT * FROM (SELECT 1 AS id UNION ALL SELECT 2) WHERE id = 1;
SELECT * FROM (SELECT 1 AS id UNION ALL SELECT 2) WHERE id = 1;

ANALYZE SELECT * FROM (SELECT arrayJoin([1, 2, 3]) AS id) WHERE id = 1;
SELECT * FROM (SELECT arrayJoin([1, 2, 3]) AS id) WHERE id = 1;

ANALYZE SELECT id FROM (SELECT arrayJoin([1, 2, 3]) AS id) WHERE id = 1;
SELECT id FROM (SELECT arrayJoin([1, 2, 3]) AS id) WHERE id = 1;

ANALYZE SELECT * FROM (SELECT 1 AS id, (SELECT 1) as subquery) WHERE subquery = 1;
SELECT * FROM (SELECT 1 AS id, (SELECT 1) as subquery) WHERE subquery = 1;

-- Optimize predicate expressions using tables
<<<<<<< HEAD
ANALYZE SELECT * FROM (SELECT toUInt64(b) AS a, sum(id) AS b FROM test) WHERE a = 3;
SELECT * FROM (SELECT toUInt64(b) AS a, sum(id) AS b FROM test) WHERE a = 3;

ANALYZE SELECT date, id, name, value FROM (SELECT date, name, value, min(id) AS id FROM test GROUP BY date, name, value) WHERE id = 1;
SELECT date, id, name, value FROM (SELECT date, name, value, min(id) AS id FROM test GROUP BY date, name, value) WHERE id = 1;

ANALYZE SELECT * FROM (SELECT toUInt64(b) AS a, sum(id) AS b FROM test AS table_alias) AS outer_table_alias WHERE outer_table_alias.b = 3;
SELECT * FROM (SELECT toUInt64(b) AS a, sum(id) AS b FROM test AS table_alias) AS outer_table_alias WHERE outer_table_alias.b = 3;

-- Optimize predicate expression with asterisk
ANALYZE SELECT * FROM (SELECT * FROM test) WHERE id = 1;
SELECT * FROM (SELECT * FROM test) WHERE id = 1;

-- Optimize predicate expression with asterisk and nested subquery
ANALYZE SELECT * FROM (SELECT * FROM (SELECT * FROM test)) WHERE id = 1;
SELECT * FROM (SELECT * FROM (SELECT * FROM test)) WHERE id = 1;

-- Optimize predicate expression with qualified asterisk
ANALYZE SELECT * FROM (SELECT b.* FROM (SELECT * FROM test) AS b) WHERE id = 1;
SELECT * FROM (SELECT b.* FROM (SELECT * FROM test) AS b) WHERE id = 1;

-- Optimize predicate expression without asterisk
ANALYZE SELECT * FROM (SELECT date, id, name, value FROM test) WHERE id = 1;
SELECT * FROM (SELECT date, id, name, value FROM test) WHERE id = 1;

-- Optimize predicate expression without asterisk and contains nested subquery
ANALYZE SELECT * FROM (SELECT date, id, name, value FROM (SELECT date, id, name, value FROM test)) WHERE id = 1;
SELECT * FROM (SELECT date, id, name, value FROM (SELECT date, id, name, value FROM test)) WHERE id = 1;

-- Optimize predicate expression with qualified
ANALYZE SELECT * FROM (SELECT * FROM test) AS b WHERE b.id = 1;
SELECT * FROM (SELECT * FROM test) AS b WHERE b.id = 1;

-- Optimize predicate expression with qualified and nested subquery
ANALYZE SELECT * FROM (SELECT * FROM (SELECT * FROM test) AS a) AS b WHERE b.id = 1;
SELECT * FROM (SELECT * FROM (SELECT * FROM test) AS a) AS b WHERE b.id = 1;

-- Optimize predicate expression with aggregate function
ANALYZE SELECT * FROM (SELECT id, date, min(value) AS value FROM test GROUP BY id, date) WHERE id = 1;
SELECT * FROM (SELECT id, date, min(value) AS value FROM test GROUP BY id, date) WHERE id = 1;

-- Optimize predicate expression with union all query
ANALYZE SELECT * FROM (SELECT * FROM test UNION ALL SELECT * FROM test) WHERE id = 1;
SELECT * FROM (SELECT * FROM test UNION ALL SELECT * FROM test) WHERE id = 1;

-- Optimize predicate expression with join query
ANALYZE SELECT * FROM (SELECT * FROM test) ANY LEFT JOIN (SELECT * FROM test) USING id WHERE id = 1;
SELECT * FROM (SELECT * FROM test) ANY LEFT JOIN (SELECT * FROM test) USING id WHERE id = 1;

ANALYZE SELECT * FROM (SELECT toInt8(1) AS id) ANY LEFT JOIN test USING id WHERE value = 1;
SELECT * FROM (SELECT toInt8(1) AS id) ANY LEFT JOIN test USING id WHERE value = 1;

-- FIXME: no support for aliased tables for now.
ANALYZE SELECT b.value FROM (SELECT toInt8(1) AS id) ANY LEFT JOIN test AS b USING id WHERE value = 1;
SELECT b.value FROM (SELECT toInt8(1) AS id) ANY LEFT JOIN test AS b USING id WHERE value = 1;

-- Optimize predicate expression with join and nested subquery
ANALYZE SELECT * FROM (SELECT * FROM (SELECT * FROM test) ANY LEFT JOIN (SELECT * FROM test) USING id) WHERE id = 1;
SELECT * FROM (SELECT * FROM (SELECT * FROM test) ANY LEFT JOIN (SELECT * FROM test) USING id) WHERE id = 1;

-- Optimize predicate expression with join query and qualified
ANALYZE SELECT * FROM (SELECT * FROM test) ANY LEFT JOIN (SELECT * FROM test) AS b USING id WHERE b.id = 1;
SELECT * FROM (SELECT * FROM test) ANY LEFT JOIN (SELECT * FROM test) AS b USING id WHERE b.id = 1;

-- Compatibility test
ANALYZE SELECT * FROM (SELECT toInt8(1) AS id, toDate('2000-01-01') AS date FROM system.numbers LIMIT 1) ANY LEFT JOIN (SELECT * FROM test) AS b USING date, id WHERE b.date = toDate('2000-01-01');
SELECT * FROM (SELECT toInt8(1) AS id, toDate('2000-01-01') AS date FROM system.numbers LIMIT 1) ANY LEFT JOIN (SELECT * FROM test) AS b USING date, id WHERE b.date = toDate('2000-01-01');

ANALYZE SELECT * FROM (SELECT * FROM (SELECT * FROM test) AS a ANY LEFT JOIN (SELECT * FROM test) AS b  ON  a.id = b.id) WHERE id = 1;
SELECT * FROM (SELECT * FROM (SELECT * FROM test) AS a ANY LEFT JOIN (SELECT * FROM test) AS b  ON  a.id = b.id) WHERE id = 1;

DROP TABLE IF EXISTS test;
DROP TABLE IF EXISTS test_view;
=======
ANALYZE SELECT * FROM (SELECT toUInt64(b) AS a, sum(id) AS b FROM test.test_00597) WHERE a = 3;
SELECT * FROM (SELECT toUInt64(b) AS a, sum(id) AS b FROM test.test_00597) WHERE a = 3;

ANALYZE SELECT date, id, name, value FROM (SELECT date, name, value, min(id) AS id FROM test.test_00597 GROUP BY date, name, value) WHERE id = 1;
SELECT date, id, name, value FROM (SELECT date, name, value, min(id) AS id FROM test.test_00597 GROUP BY date, name, value) WHERE id = 1;

ANALYZE SELECT * FROM (SELECT toUInt64(b) AS a, sum(id) AS b FROM test.test_00597 AS table_alias) AS outer_table_alias WHERE outer_table_alias.b = 3;
SELECT * FROM (SELECT toUInt64(b) AS a, sum(id) AS b FROM test.test_00597 AS table_alias) AS outer_table_alias WHERE outer_table_alias.b = 3;

-- Optimize predicate expression with asterisk
ANALYZE SELECT * FROM (SELECT * FROM test.test_00597) WHERE id = 1;
SELECT * FROM (SELECT * FROM test.test_00597) WHERE id = 1;

-- Optimize predicate expression with asterisk and nested subquery
ANALYZE SELECT * FROM (SELECT * FROM (SELECT * FROM test.test_00597)) WHERE id = 1;
SELECT * FROM (SELECT * FROM (SELECT * FROM test.test_00597)) WHERE id = 1;

-- Optimize predicate expression with qualified asterisk
ANALYZE SELECT * FROM (SELECT b.* FROM (SELECT * FROM test.test_00597) AS b) WHERE id = 1;
SELECT * FROM (SELECT b.* FROM (SELECT * FROM test.test_00597) AS b) WHERE id = 1;

-- Optimize predicate expression without asterisk
ANALYZE SELECT * FROM (SELECT date, id, name, value FROM test.test_00597) WHERE id = 1;
SELECT * FROM (SELECT date, id, name, value FROM test.test_00597) WHERE id = 1;

-- Optimize predicate expression without asterisk and contains nested subquery
ANALYZE SELECT * FROM (SELECT date, id, name, value FROM (SELECT date, id, name, value FROM test.test_00597)) WHERE id = 1;
SELECT * FROM (SELECT date, id, name, value FROM (SELECT date, id, name, value FROM test.test_00597)) WHERE id = 1;

-- Optimize predicate expression with qualified
ANALYZE SELECT * FROM (SELECT * FROM test.test_00597) AS b WHERE b.id = 1;
SELECT * FROM (SELECT * FROM test.test_00597) AS b WHERE b.id = 1;

-- Optimize predicate expression with qualified and nested subquery
ANALYZE SELECT * FROM (SELECT * FROM (SELECT * FROM test.test_00597) AS a) AS b WHERE b.id = 1;
SELECT * FROM (SELECT * FROM (SELECT * FROM test.test_00597) AS a) AS b WHERE b.id = 1;

-- Optimize predicate expression with aggregate function
ANALYZE SELECT * FROM (SELECT id, date, min(value) AS value FROM test.test_00597 GROUP BY id, date) WHERE id = 1;
SELECT * FROM (SELECT id, date, min(value) AS value FROM test.test_00597 GROUP BY id, date) WHERE id = 1;

-- Optimize predicate expression with union all query
ANALYZE SELECT * FROM (SELECT * FROM test.test_00597 UNION ALL SELECT * FROM test.test_00597) WHERE id = 1;
SELECT * FROM (SELECT * FROM test.test_00597 UNION ALL SELECT * FROM test.test_00597) WHERE id = 1;

-- Optimize predicate expression with join query
ANALYZE SELECT * FROM (SELECT * FROM test.test_00597) ANY LEFT JOIN (SELECT * FROM test.test_00597) USING id WHERE id = 1;
SELECT * FROM (SELECT * FROM test.test_00597) ANY LEFT JOIN (SELECT * FROM test.test_00597) USING id WHERE id = 1;

ANALYZE SELECT * FROM (SELECT toInt8(1) AS id) ANY LEFT JOIN test.test_00597 USING id WHERE value = 1;
SELECT * FROM (SELECT toInt8(1) AS id) ANY LEFT JOIN test.test_00597 USING id WHERE value = 1;

-- FIXME: no support for aliased tables for now.
ANALYZE SELECT b.value FROM (SELECT toInt8(1) AS id) ANY LEFT JOIN test.test_00597 AS b USING id WHERE value = 1;
SELECT b.value FROM (SELECT toInt8(1) AS id) ANY LEFT JOIN test.test_00597 AS b USING id WHERE value = 1;

-- Optimize predicate expression with join and nested subquery
ANALYZE SELECT * FROM (SELECT * FROM (SELECT * FROM test.test_00597) ANY LEFT JOIN (SELECT * FROM test.test_00597) USING id) WHERE id = 1;
SELECT * FROM (SELECT * FROM (SELECT * FROM test.test_00597) ANY LEFT JOIN (SELECT * FROM test.test_00597) USING id) WHERE id = 1;

-- Optimize predicate expression with join query and qualified
ANALYZE SELECT * FROM (SELECT * FROM test.test_00597) ANY LEFT JOIN (SELECT * FROM test.test_00597) AS b USING id WHERE b.id = 1;
SELECT * FROM (SELECT * FROM test.test_00597) ANY LEFT JOIN (SELECT * FROM test.test_00597) AS b USING id WHERE b.id = 1;

-- Compatibility test
ANALYZE SELECT * FROM (SELECT toInt8(1) AS id, toDate('2000-01-01') AS date FROM system.numbers LIMIT 1) ANY LEFT JOIN (SELECT * FROM test.test_00597) AS b USING date, id WHERE b.date = toDate('2000-01-01');
SELECT * FROM (SELECT toInt8(1) AS id, toDate('2000-01-01') AS date FROM system.numbers LIMIT 1) ANY LEFT JOIN (SELECT * FROM test.test_00597) AS b USING date, id WHERE b.date = toDate('2000-01-01');

ANALYZE SELECT * FROM (SELECT * FROM (SELECT * FROM test.test_00597) AS a ANY LEFT JOIN (SELECT * FROM test.test_00597) AS b  ON  a.id = b.id) WHERE id = 1;
SELECT * FROM (SELECT * FROM (SELECT * FROM test.test_00597) AS a ANY LEFT JOIN (SELECT * FROM test.test_00597) AS b  ON  a.id = b.id) WHERE id = 1;

DROP TABLE IF EXISTS test.test_00597;
DROP TABLE IF EXISTS test.test_view_00597;
>>>>>>> 00a1ac64
<|MERGE_RESOLUTION|>--- conflicted
+++ resolved
@@ -1,15 +1,5 @@
 SET send_logs_level = 'none';
 
-<<<<<<< HEAD
-DROP TABLE IF EXISTS test;
-DROP TABLE IF EXISTS test_view;
-
-CREATE TABLE test(date Date, id Int8, name String, value Int64) ENGINE = MergeTree(date, (id, date), 8192);
-CREATE VIEW test_view AS SELECT * FROM test;
-
-INSERT INTO test VALUES('2000-01-01', 1, 'test string 1', 1);
-INSERT INTO test VALUES('2000-01-01', 2, 'test string 2', 2);
-=======
 DROP TABLE IF EXISTS test.test_00597;
 DROP TABLE IF EXISTS test.test_view_00597;
 
@@ -18,7 +8,6 @@
 
 INSERT INTO test.test_00597 VALUES('2000-01-01', 1, 'test string 1', 1);
 INSERT INTO test.test_00597 VALUES('2000-01-01', 2, 'test string 2', 2);
->>>>>>> 00a1ac64
 
 SET enable_optimize_predicate_expression = 1;
 SET enable_debug_queries = 1;
@@ -27,11 +16,7 @@
 SELECT 1;
 SELECT 1 AS id WHERE id = 1;
 SELECT arrayJoin([1,2,3]) AS id WHERE id = 1;
-<<<<<<< HEAD
-SELECT * FROM test WHERE id = 1;
-=======
 SELECT * FROM test.test_00597 WHERE id = 1;
->>>>>>> 00a1ac64
 
 SELECT '-------Forbid push down-------';
 
@@ -72,81 +57,6 @@
 SELECT * FROM (SELECT 1 AS id, (SELECT 1) as subquery) WHERE subquery = 1;
 
 -- Optimize predicate expressions using tables
-<<<<<<< HEAD
-ANALYZE SELECT * FROM (SELECT toUInt64(b) AS a, sum(id) AS b FROM test) WHERE a = 3;
-SELECT * FROM (SELECT toUInt64(b) AS a, sum(id) AS b FROM test) WHERE a = 3;
-
-ANALYZE SELECT date, id, name, value FROM (SELECT date, name, value, min(id) AS id FROM test GROUP BY date, name, value) WHERE id = 1;
-SELECT date, id, name, value FROM (SELECT date, name, value, min(id) AS id FROM test GROUP BY date, name, value) WHERE id = 1;
-
-ANALYZE SELECT * FROM (SELECT toUInt64(b) AS a, sum(id) AS b FROM test AS table_alias) AS outer_table_alias WHERE outer_table_alias.b = 3;
-SELECT * FROM (SELECT toUInt64(b) AS a, sum(id) AS b FROM test AS table_alias) AS outer_table_alias WHERE outer_table_alias.b = 3;
-
--- Optimize predicate expression with asterisk
-ANALYZE SELECT * FROM (SELECT * FROM test) WHERE id = 1;
-SELECT * FROM (SELECT * FROM test) WHERE id = 1;
-
--- Optimize predicate expression with asterisk and nested subquery
-ANALYZE SELECT * FROM (SELECT * FROM (SELECT * FROM test)) WHERE id = 1;
-SELECT * FROM (SELECT * FROM (SELECT * FROM test)) WHERE id = 1;
-
--- Optimize predicate expression with qualified asterisk
-ANALYZE SELECT * FROM (SELECT b.* FROM (SELECT * FROM test) AS b) WHERE id = 1;
-SELECT * FROM (SELECT b.* FROM (SELECT * FROM test) AS b) WHERE id = 1;
-
--- Optimize predicate expression without asterisk
-ANALYZE SELECT * FROM (SELECT date, id, name, value FROM test) WHERE id = 1;
-SELECT * FROM (SELECT date, id, name, value FROM test) WHERE id = 1;
-
--- Optimize predicate expression without asterisk and contains nested subquery
-ANALYZE SELECT * FROM (SELECT date, id, name, value FROM (SELECT date, id, name, value FROM test)) WHERE id = 1;
-SELECT * FROM (SELECT date, id, name, value FROM (SELECT date, id, name, value FROM test)) WHERE id = 1;
-
--- Optimize predicate expression with qualified
-ANALYZE SELECT * FROM (SELECT * FROM test) AS b WHERE b.id = 1;
-SELECT * FROM (SELECT * FROM test) AS b WHERE b.id = 1;
-
--- Optimize predicate expression with qualified and nested subquery
-ANALYZE SELECT * FROM (SELECT * FROM (SELECT * FROM test) AS a) AS b WHERE b.id = 1;
-SELECT * FROM (SELECT * FROM (SELECT * FROM test) AS a) AS b WHERE b.id = 1;
-
--- Optimize predicate expression with aggregate function
-ANALYZE SELECT * FROM (SELECT id, date, min(value) AS value FROM test GROUP BY id, date) WHERE id = 1;
-SELECT * FROM (SELECT id, date, min(value) AS value FROM test GROUP BY id, date) WHERE id = 1;
-
--- Optimize predicate expression with union all query
-ANALYZE SELECT * FROM (SELECT * FROM test UNION ALL SELECT * FROM test) WHERE id = 1;
-SELECT * FROM (SELECT * FROM test UNION ALL SELECT * FROM test) WHERE id = 1;
-
--- Optimize predicate expression with join query
-ANALYZE SELECT * FROM (SELECT * FROM test) ANY LEFT JOIN (SELECT * FROM test) USING id WHERE id = 1;
-SELECT * FROM (SELECT * FROM test) ANY LEFT JOIN (SELECT * FROM test) USING id WHERE id = 1;
-
-ANALYZE SELECT * FROM (SELECT toInt8(1) AS id) ANY LEFT JOIN test USING id WHERE value = 1;
-SELECT * FROM (SELECT toInt8(1) AS id) ANY LEFT JOIN test USING id WHERE value = 1;
-
--- FIXME: no support for aliased tables for now.
-ANALYZE SELECT b.value FROM (SELECT toInt8(1) AS id) ANY LEFT JOIN test AS b USING id WHERE value = 1;
-SELECT b.value FROM (SELECT toInt8(1) AS id) ANY LEFT JOIN test AS b USING id WHERE value = 1;
-
--- Optimize predicate expression with join and nested subquery
-ANALYZE SELECT * FROM (SELECT * FROM (SELECT * FROM test) ANY LEFT JOIN (SELECT * FROM test) USING id) WHERE id = 1;
-SELECT * FROM (SELECT * FROM (SELECT * FROM test) ANY LEFT JOIN (SELECT * FROM test) USING id) WHERE id = 1;
-
--- Optimize predicate expression with join query and qualified
-ANALYZE SELECT * FROM (SELECT * FROM test) ANY LEFT JOIN (SELECT * FROM test) AS b USING id WHERE b.id = 1;
-SELECT * FROM (SELECT * FROM test) ANY LEFT JOIN (SELECT * FROM test) AS b USING id WHERE b.id = 1;
-
--- Compatibility test
-ANALYZE SELECT * FROM (SELECT toInt8(1) AS id, toDate('2000-01-01') AS date FROM system.numbers LIMIT 1) ANY LEFT JOIN (SELECT * FROM test) AS b USING date, id WHERE b.date = toDate('2000-01-01');
-SELECT * FROM (SELECT toInt8(1) AS id, toDate('2000-01-01') AS date FROM system.numbers LIMIT 1) ANY LEFT JOIN (SELECT * FROM test) AS b USING date, id WHERE b.date = toDate('2000-01-01');
-
-ANALYZE SELECT * FROM (SELECT * FROM (SELECT * FROM test) AS a ANY LEFT JOIN (SELECT * FROM test) AS b  ON  a.id = b.id) WHERE id = 1;
-SELECT * FROM (SELECT * FROM (SELECT * FROM test) AS a ANY LEFT JOIN (SELECT * FROM test) AS b  ON  a.id = b.id) WHERE id = 1;
-
-DROP TABLE IF EXISTS test;
-DROP TABLE IF EXISTS test_view;
-=======
 ANALYZE SELECT * FROM (SELECT toUInt64(b) AS a, sum(id) AS b FROM test.test_00597) WHERE a = 3;
 SELECT * FROM (SELECT toUInt64(b) AS a, sum(id) AS b FROM test.test_00597) WHERE a = 3;
 
@@ -219,5 +129,4 @@
 SELECT * FROM (SELECT * FROM (SELECT * FROM test.test_00597) AS a ANY LEFT JOIN (SELECT * FROM test.test_00597) AS b  ON  a.id = b.id) WHERE id = 1;
 
 DROP TABLE IF EXISTS test.test_00597;
-DROP TABLE IF EXISTS test.test_view_00597;
->>>>>>> 00a1ac64
+DROP TABLE IF EXISTS test.test_view_00597;