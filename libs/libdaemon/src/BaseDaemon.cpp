--- conflicted
+++ resolved
@@ -1063,10 +1063,7 @@
 
     initializeTerminationAndSignalProcessing();
 
-<<<<<<< HEAD
-=======
     DB::CurrentThread::get();   /// TODO Why do we need this?
->>>>>>> 969225b3
     logRevision();
 
     for (const auto & key : DB::getMultipleKeysFromConfig(config(), "", "graphite"))
