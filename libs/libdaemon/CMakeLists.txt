add_library (daemon
    src/BaseDaemon.cpp
    src/GraphiteWriter.cpp
    src/ExtendedLogChannel.cpp
    src/OwnPatternFormatter.cpp
    src/OwnFormattingChannel.cpp
    src/OwnSplitChannel.cpp

    include/daemon/BaseDaemon.h
    include/daemon/GraphiteWriter.h
    include/daemon/ExtendedLogChannel.h
    include/daemon/OwnPatternFormatter.h
    include/daemon/OwnFormattingChannel.h
    include/daemon/OwnSplitChannel.h
)

<<<<<<< HEAD
=======
if (USE_UNWIND)
    target_compile_definitions (daemon PRIVATE USE_UNWIND=1)
    target_include_directories (daemon BEFORE PRIVATE ${UNWIND_INCLUDE_DIR})
    if (NOT USE_INTERNAL_UNWIND_LIBRARY_FOR_EXCEPTION_HANDLING)
        target_link_libraries (daemon PRIVATE ${UNWIND_LIBRARY})
    endif ()
endif ()

>>>>>>> 9cd108b6
target_include_directories (daemon PUBLIC include)

target_link_libraries (daemon PRIVATE clickhouse_common_io clickhouse_common_config common ${Poco_Net_LIBRARY} ${Poco_Util_LIBRARY} ${EXECINFO_LIBRARIES})<|MERGE_RESOLUTION|>--- conflicted
+++ resolved
@@ -14,8 +14,6 @@
     include/daemon/OwnSplitChannel.h
 )
 
-<<<<<<< HEAD
-=======
 if (USE_UNWIND)
     target_compile_definitions (daemon PRIVATE USE_UNWIND=1)
     target_include_directories (daemon BEFORE PRIVATE ${UNWIND_INCLUDE_DIR})
@@ -24,7 +22,6 @@
     endif ()
 endif ()
 
->>>>>>> 9cd108b6
 target_include_directories (daemon PUBLIC include)
 
 target_link_libraries (daemon PRIVATE clickhouse_common_io clickhouse_common_config common ${Poco_Net_LIBRARY} ${Poco_Util_LIBRARY} ${EXECINFO_LIBRARIES})